#include <c10/util/typeid.h>
#include <c10/core/DefaultDtype.h>

namespace c10 {
<<<<<<< HEAD
static caffe2::TypeMeta default_dtype = caffe2::TypeMeta::Make<float>();
static caffe2::TypeMeta default_complex_dtype = caffe2::TypeMeta::Make<c10::complex<float>>();

void set_default_dtype(caffe2::TypeMeta dtype) {
  default_dtype = dtype;
  switch (default_dtype.toScalarType()) {
    case ScalarType::Half:
      default_complex_dtype = ScalarType::ComplexHalf;
      break;
    case ScalarType::Double:
      default_complex_dtype = ScalarType::ComplexDouble;
      break;
    default:
      default_complex_dtype = ScalarType::ComplexFloat;
      break;
=======
static auto default_dtype = caffe2::TypeMeta::Make<float>();
static auto default_dtype_as_scalartype = typeMetaToScalarType(default_dtype);
static auto default_complex_dtype = caffe2::TypeMeta::Make<c10::complex<float>>();

void set_default_dtype(caffe2::TypeMeta dtype) {
  default_dtype = std::move(dtype);
  default_dtype_as_scalartype = typeMetaToScalarType(default_dtype);
  if(default_dtype_as_scalartype == ScalarType::Double) {
    default_complex_dtype = std::move(caffe2::TypeMeta::Make<c10::complex<double>>());
  } else {
    default_complex_dtype = std::move(caffe2::TypeMeta::Make<c10::complex<float>>());
>>>>>>> f0b4109e
  }
}

const caffe2::TypeMeta get_default_dtype() {
  return default_dtype;
}
ScalarType get_default_dtype_as_scalartype() {
  return default_dtype_as_scalartype;
}
const caffe2::TypeMeta get_default_complex_dtype() {
  return default_complex_dtype;
}
} // namespace c10<|MERGE_RESOLUTION|>--- conflicted
+++ resolved
@@ -2,13 +2,14 @@
 #include <c10/core/DefaultDtype.h>
 
 namespace c10 {
-<<<<<<< HEAD
-static caffe2::TypeMeta default_dtype = caffe2::TypeMeta::Make<float>();
-static caffe2::TypeMeta default_complex_dtype = caffe2::TypeMeta::Make<c10::complex<float>>();
+static auto default_dtype = caffe2::TypeMeta::Make<float>();
+static auto default_dtype_as_scalartype = default_dtype.toScalarType();
+static auto default_complex_dtype = caffe2::TypeMeta::Make<c10::complex<float>>();
 
 void set_default_dtype(caffe2::TypeMeta dtype) {
   default_dtype = dtype;
-  switch (default_dtype.toScalarType()) {
+  default_dtype_as_scalartype = default_dtype.toScalarType();
+  switch (default_dtype_as_scalartype) {
     case ScalarType::Half:
       default_complex_dtype = ScalarType::ComplexHalf;
       break;
@@ -18,19 +19,6 @@
     default:
       default_complex_dtype = ScalarType::ComplexFloat;
       break;
-=======
-static auto default_dtype = caffe2::TypeMeta::Make<float>();
-static auto default_dtype_as_scalartype = typeMetaToScalarType(default_dtype);
-static auto default_complex_dtype = caffe2::TypeMeta::Make<c10::complex<float>>();
-
-void set_default_dtype(caffe2::TypeMeta dtype) {
-  default_dtype = std::move(dtype);
-  default_dtype_as_scalartype = typeMetaToScalarType(default_dtype);
-  if(default_dtype_as_scalartype == ScalarType::Double) {
-    default_complex_dtype = std::move(caffe2::TypeMeta::Make<c10::complex<double>>());
-  } else {
-    default_complex_dtype = std::move(caffe2::TypeMeta::Make<c10::complex<float>>());
->>>>>>> f0b4109e
   }
 }
 
