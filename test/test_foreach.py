--- conflicted
+++ resolved
@@ -15,11 +15,7 @@
         torch._foreach_div_,
     ]
 
-<<<<<<< HEAD
-    def get_test_data(self, device, dtype, N):
-=======
     def _get_test_data(self, device, dtype, N):
->>>>>>> f5845129
         if dtype in [torch.bfloat16, torch.bool]:
             tensors1 = [torch.randn(N, N, device=device).to(dtype) for _ in range(N)]
             tensors2 = [torch.randn(N, N, device=device).to(dtype) for _ in range(N)]
@@ -33,11 +29,7 @@
         return tensors1, tensors2
 
     def _test_bin_op_list(self, device, dtype, foreach_op, foreach_op_, torch_op, N=20):
-<<<<<<< HEAD
-        tensors1, tensors2 = self.get_test_data(device, dtype, N)
-=======
         tensors1, tensors2 = self._get_test_data(device, dtype, N)
->>>>>>> f5845129
 
         expected = [torch_op(tensors1[i], tensors2[i]) for i in range(N)]
         res = foreach_op(tensors1, tensors2)
@@ -45,9 +37,8 @@
         self.assertEqual(res, tensors1)
         self.assertEqual(tensors1, expected)
 
-<<<<<<< HEAD
     def _test_bin_op_list_alpha(self, device, dtype, foreach_op, foreach_op_, torch_op, N=20):
-        tensors1, tensors2 = self.get_test_data(device, dtype, N)
+        tensors1, tensors2 = self._get_test_data(device, dtype, N)
         alpha = 2
 
         expected = [torch_op(tensors1[i], torch.mul(tensors2[i], alpha)) for i in range(N)]
@@ -59,8 +50,6 @@
             expected = [e.to(torch.bool) for e in expected]
         self.assertEqual(tensors1, expected)
 
-=======
->>>>>>> f5845129
     #
     # Unary ops
     #
