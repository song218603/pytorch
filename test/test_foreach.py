import torch
import unittest
from torch.testing._internal.common_utils import TestCase, run_tests, TEST_WITH_ROCM, TEST_WITH_SLOW
from torch.testing._internal.common_device_type import instantiate_device_type_tests, dtypes, skipCUDAIfRocm

N_values = [20] if not TEST_WITH_SLOW else [30, 300]

class TestForeach(TestCase):
    foreach_bin_ops = [
        torch._foreach_add,
        torch._foreach_sub,
        torch._foreach_mul,
        torch._foreach_div,
    ]

    foreach_bin_ops_ = [
        torch._foreach_add_,
        torch._foreach_sub_,
        torch._foreach_mul_,
        torch._foreach_div_,
    ]

    torch_bin_ops = [
        torch.add,
        torch.sub,
        torch.mul,
        torch.div,
    ]

    def _get_test_data(self, device, dtype, N):
        if dtype in [torch.bfloat16, torch.bool, torch.float16]:
            tensors = [torch.randn(N, N, device=device).to(dtype) for _ in range(N)]
        elif dtype in torch.testing.get_all_int_dtypes():
            tensors = [torch.randint(1, 100, (N, N), device=device, dtype=dtype) for _ in range(N)]
        else:
            tensors = [torch.randn(N, N, device=device, dtype=dtype) for _ in range(N)]

        return tensors

    def _test_bin_op_list(self, device, dtype, foreach_op, foreach_op_, torch_op):
        for N in N_values:
            tensors1 = self._get_test_data(device, dtype, N)
            tensors2 = self._get_test_data(device, dtype, N)

            # Mimics cuda kernel dtype flow.  With fp16/bf16 input, runs in fp32 and casts output back to fp16/bf16.
            control_dtype = torch.float32 if (self.device_type == 'cuda' and
                                              (dtype is torch.float16 or dtype is torch.bfloat16)) else dtype
            expected = [torch_op(tensors1[i].to(dtype=control_dtype),
                                 tensors2[i].to(dtype=control_dtype)).to(dtype=dtype) for i in range(N)]
            res = foreach_op(tensors1, tensors2)
            foreach_op_(tensors1, tensors2)
            self.assertEqual(res, tensors1)
            if (dtype is torch.float16 or dtype is torch.bfloat16) and TEST_WITH_ROCM:
                self.assertEqual(tensors1, expected, atol=1.e-3, rtol=self.dtype_precisions[dtype][0])
            else:
                self.assertEqual(tensors1, expected)

    def _test_unary_op(self, device, dtype, foreach_op, foreach_op_, torch_op):
        for N in N_values:
            tensors1 = self._get_test_data(device, dtype, N)
            # Mimics cuda kernel dtype flow.  With fp16/bf16 input, runs in fp32 and casts output back to fp16/bf16.
            control_dtype = torch.float32 if (self.device_type == 'cuda' and
                                              (dtype is torch.float16 or dtype is torch.bfloat16)) else dtype
            expected = [torch_op(tensors1[i].to(dtype=control_dtype)).to(dtype=dtype) for i in range(N)]
            res = foreach_op(tensors1)
            foreach_op_(tensors1)
            self.assertEqual(res, tensors1)
            if (dtype is torch.float16 or dtype is torch.bfloat16) and TEST_WITH_ROCM:
                self.assertEqual(tensors1, expected, atol=1.e-3, rtol=self.dtype_precisions[dtype][0])
            else:
                self.assertEqual(tensors1, expected)

    def _test_pointwise_op(self, device, dtype, foreach_op, foreach_op_, torch_op):
        for N in N_values:
            tensors = self._get_test_data(device, dtype, N)
            tensors1 = self._get_test_data(device, dtype, N)
            tensors2 = self._get_test_data(device, dtype, N)
            value = 2

            # Mimics cuda kernel dtype flow.  With fp16/bf16 input, runs in fp32 and casts output back to fp16/bf16.
            control_dtype = torch.float32 if (self.device_type == 'cuda' and
                                              (dtype is torch.float16 or dtype is torch.bfloat16)) else dtype
            expected = [torch_op(tensors[i].to(dtype=control_dtype),
                                 tensors1[i].to(dtype=control_dtype),
                                 tensors2[i].to(dtype=control_dtype), value=value).to(dtype=dtype) for i in range(N)]

            res = foreach_op(tensors, tensors1, tensors2, value)
            foreach_op_(tensors, tensors1, tensors2, value)
            self.assertEqual(res, tensors)
            if (dtype is torch.float16 or dtype is torch.bfloat16) and TEST_WITH_ROCM:
                self.assertEqual(tensors, expected, atol=1.e-3, rtol=self.dtype_precisions[dtype][0])
            else:
                self.assertEqual(tensors, expected)

    def _test_bin_op_list_alpha(self, device, dtype, foreach_op, foreach_op_, torch_op):
        for N in [30, 300]:
            tensors1 = self._get_test_data(device, dtype, N)
            tensors2 = self._get_test_data(device, dtype, N)
            alpha = 2

            # Mimics cuda kernel dtype flow.  With fp16/bf16 input, runs in fp32 and casts output back to fp16/bf16.
            control_dtype = torch.float32 if (self.device_type == 'cuda' and
                                              (dtype is torch.float16 or dtype is torch.bfloat16)) else dtype
            expected = [torch_op(tensors1[i].to(dtype=control_dtype),
                                 torch.mul(tensors2[i].to(dtype=control_dtype),
                                 alpha)).to(dtype=dtype) for i in range(N)]
            res = foreach_op(tensors1, tensors2, alpha=alpha)
            foreach_op_(tensors1, tensors2, alpha=alpha)
            self.assertEqual(res, tensors1)

            if dtype == torch.bool:
                expected = [e.to(torch.bool) for e in expected]
            if (dtype is torch.float16 or dtype is torch.bfloat16) and TEST_WITH_ROCM:
                self.assertEqual(tensors1, expected, atol=1.e-3, rtol=self.dtype_precisions[dtype][0])
            else:
                self.assertEqual(tensors1, expected)

    #
    # Unary ops
    #
    @dtypes(*[torch.float, torch.double, torch.complex64, torch.complex128])
    def test_sqrt(self, device, dtype):
        self._test_unary_op(device, dtype, torch._foreach_sqrt, torch._foreach_sqrt_, torch.sqrt)

    @dtypes(*[torch.float, torch.double, torch.complex64, torch.complex128])
    def test_exp(self, device, dtype):
        self._test_unary_op(device, dtype, torch._foreach_exp, torch._foreach_exp_, torch.exp)

    #
    # Pointwise ops
    #
    @skipCUDAIfRocm
    @dtypes(*torch.testing.get_all_dtypes(include_bfloat16=False, include_bool=False, include_complex=False))
    def test_addcmul(self, device, dtype):
        if self.device_type == 'cpu':
            if dtype == torch.half:
                with self.assertRaisesRegex(RuntimeError, r"\"addcmul_cpu_out\" not implemented for \'Half\'"):
                    self._test_pointwise_op(device, dtype, torch._foreach_addcmul,
                                            torch._foreach_addcmul_, torch.addcmul)
                return

        self._test_pointwise_op(device, dtype, torch._foreach_addcmul, torch._foreach_addcmul_, torch.addcmul)

    @dtypes(*torch.testing.get_all_dtypes(include_bfloat16=False, include_bool=False, include_complex=False))
    def test_addcdiv(self, device, dtype):
        if dtype in [torch.int8, torch.int16, torch.int32, torch.int64, torch.uint8]:
            with self.assertRaisesRegex(RuntimeError,
                                        "Integer division with addcdiv is no longer supported, and in a future"):
                self._test_pointwise_op(device, dtype, torch._foreach_addcdiv, torch._foreach_addcdiv_, torch.addcdiv)
            return

        if self.device_type == 'cpu':
            if dtype == torch.half:
                with self.assertRaisesRegex(RuntimeError, r"\"addcdiv_cpu_out\" not implemented for \'Half\'"):
                    self._test_pointwise_op(device, dtype, torch._foreach_addcdiv,
                                            torch._foreach_addcdiv_, torch.addcdiv)
                return
        self._test_pointwise_op(device, dtype, torch._foreach_addcdiv, torch._foreach_addcdiv_, torch.addcdiv)

    #
    # Ops with scalar
    #
    @dtypes(*torch.testing.get_all_dtypes())
    def test_int_scalar(self, device, dtype):
        for N in N_values:
            for foreach_bin_op, foreach_bin_op_, torch_bin_op in zip(self.foreach_bin_ops,
                                                                     self.foreach_bin_ops_,
                                                                     self.torch_bin_ops):
                tensors = self._get_test_data(device, dtype, N)
                scalar = 3
                expected = [torch_bin_op(t, scalar) for t in tensors]

                res = foreach_bin_op(tensors, scalar)

                if dtype == torch.bool:
                    self.assertEqual(res, expected)

                    with self.assertRaisesRegex(RuntimeError, "can't be cast to the desired output type"):
                        foreach_bin_op_(tensors, scalar)
                    return


                if foreach_bin_op_ == torch._foreach_div_ and dtype in torch.testing.integral_types() and self.device_type == "cpu":
                    with self.assertRaisesRegex(RuntimeError,
                                                "can't be cast to the desired output type"):
                        foreach_bin_op_(tensors, scalar)
                    return

                # TODO[type promotion]: Fix once type promotion is enabled.
                if dtype in torch.testing.integral_types() and self.device_type == 'cuda':
                    self.assertEqual(res, [e.to(dtype) for e in expected])

                    foreach_bin_op_(tensors, scalar)
                    self.assertEqual(tensors, [e.to(dtype) for e in expected])
                else:
                    self.assertEqual(res, expected)
                    foreach_bin_op_(tensors, scalar)
                    self.assertEqual(tensors, expected)

    # TODO[Fix scalar list]:
    # We need to update codegen to correctly handle function overloads with float[] and int[].
    # As optimizers work with float tensors, the result will always be torch.float32 for now.
    # Current schema is using 'float[]' as scalar list type.
    @dtypes(*torch.testing.get_all_dtypes())
    def test_int_scalarlist(self, device, dtype):
<<<<<<< HEAD
        for N in N_values:
=======
        for N in [30, 300]:
>>>>>>> fb9958c0
            for foreach_bin_op, foreach_bin_op_, torch_bin_op in zip(self.foreach_bin_ops,
                                                                     self.foreach_bin_ops_,
                                                                     self.torch_bin_ops):
                tensors = self._get_test_data(device, dtype, N)
                scalars = [1 for _ in range(N)]
                expected = [torch_bin_op(t, s) for t, s in zip(tensors, scalars)]

                # we dont support bool and complex types on CUDA for now
                if (dtype in torch.testing.get_all_complex_dtypes() or dtype == torch.bool) and self.device_type == 'cuda':
                    with self.assertRaisesRegex(RuntimeError, "not implemented for"):
                        foreach_bin_op_(tensors, scalars)

                    with self.assertRaisesRegex(RuntimeError, "not implemented for"):
                        foreach_bin_op(tensors, scalars)
                    return

                res = foreach_bin_op(tensors, scalars)

                if dtype == torch.bool:
                    self.assertEqual(res, [torch_bin_op(t.to(torch.float32), s) for t, s in zip(tensors, scalars)])

                    with self.assertRaisesRegex(RuntimeError, "result type Float can't be cast to the desired output type"):
                        foreach_bin_op_(tensors, scalars)
                    return

                if dtype in torch.testing.integral_types():
                    if self.device_type == 'cpu':
                        self.assertEqual(res, [e.to(torch.float32) for e in expected])
                    else:
                        # TODO[type promotion]: Fix once type promotion is enabled.
                        self.assertEqual(res, [e.to(dtype) for e in expected])
                else:
                    self.assertEqual(res, expected)

                if dtype in torch.testing.integral_types() and self.device_type == 'cpu':
                    with self.assertRaisesRegex(RuntimeError, "result type Float can't be cast to the desired output type"):
                        foreach_bin_op_(tensors, scalars)
                    return
                else:
                    foreach_bin_op_(tensors, scalars)
                    self.assertEqual(res, tensors)

    @dtypes(*torch.testing.get_all_dtypes())
    def test_float_scalar(self, device, dtype):
        for N in N_values:
            for foreach_bin_op, foreach_bin_op_, torch_bin_op in zip(self.foreach_bin_ops,
                                                                     self.foreach_bin_ops_,
                                                                     self.torch_bin_ops):
                tensors = self._get_test_data(device, dtype, N)
                scalar = 3.3

                # Mimics cuda kernel dtype flow.  With fp16/bf16 input, runs in fp32 and casts output back to fp16/bf16.
                control_dtype = torch.float32 if (self.device_type == 'cuda' and
                                                  (dtype is torch.float16 or dtype is torch.bfloat16)) else dtype
                expected = [torch_bin_op(t.to(dtype=control_dtype),
                                         scalar) for t in tensors]
                if (dtype is torch.float16 or dtype is torch.bfloat16):
                    expected = [e.to(dtype=dtype) for e in expected]

                if dtype == torch.bool:
                    if foreach_bin_op == torch._foreach_sub:
                        with self.assertRaisesRegex(RuntimeError, "Subtraction, the `-` operator, with two bool"):
                            foreach_bin_op_(tensors, scalar)

                        with self.assertRaisesRegex(RuntimeError, "Subtraction, the `-` operator, with two bool"):
                            foreach_bin_op(tensors, scalar)
                    return

                res = foreach_bin_op(tensors, scalar)
                if (dtype is torch.float16 or dtype is torch.bfloat16) and TEST_WITH_ROCM:
                    self.assertEqual(res, expected, atol=1.e-3, rtol=self.dtype_precisions[dtype][0])
                else:
                    self.assertEqual(res, expected)

                if dtype in torch.testing.integral_types():
                    with self.assertRaisesRegex(RuntimeError, "result type Float can't be cast to the desired output type"):
                        foreach_bin_op_(tensors, scalar)
                    return

                foreach_bin_op_(tensors, scalar)
                if (dtype is torch.float16 or dtype is torch.bfloat16) and TEST_WITH_ROCM:
                    self.assertEqual(tensors, expected, atol=1.e-3, rtol=self.dtype_precisions[dtype][0])
                else:
                    self.assertEqual(tensors, expected)

    @dtypes(*torch.testing.get_all_dtypes())
    def test_float_scalarlist(self, device, dtype):
<<<<<<< HEAD
        for N in N_values:
=======
        for N in [30, 300]:
>>>>>>> fb9958c0
            for foreach_bin_op, foreach_bin_op_, torch_bin_op in zip(self.foreach_bin_ops,
                                                                     self.foreach_bin_ops_,
                                                                     self.torch_bin_ops):
                tensors = self._get_test_data(device, dtype, N)
                scalars = [1.1 for _ in range(N)]

                # If incoming dtype is float16 or bfloat16, runs in float32 and casts output back to dtype.
                control_dtype = torch.float32 if (self.device_type == 'cuda' and
                                                  (dtype is torch.float16 or dtype is torch.bfloat16)) else dtype
                expected = [torch_bin_op(t.to(dtype=control_dtype),
                                         s) for t, s in zip(tensors, scalars)]
                if (dtype is torch.float16 or dtype is torch.bfloat16):
                    expected = [e.to(dtype=dtype) for e in expected]

                # we dont support bool and complex types on CUDA for now
                if (dtype in torch.testing.get_all_complex_dtypes() or dtype == torch.bool) and self.device_type == 'cuda':
                    with self.assertRaisesRegex(RuntimeError, "not implemented for"):
                        foreach_bin_op_(tensors, scalars)

                    with self.assertRaisesRegex(RuntimeError, "not implemented for"):
                        foreach_bin_op(tensors, scalars)
                    return

                res = foreach_bin_op(tensors, scalars)

                if dtype == torch.bool:
                    # see TODO[Fix scalar list]
                    self.assertEqual(res, [torch_bin_op(t.to(torch.float32), s) for t, s in zip(tensors, scalars)])

                    with self.assertRaisesRegex(RuntimeError, "result type Float can't be cast to the desired output type"):
                        foreach_bin_op_(tensors, scalars)
                    return

                if dtype in torch.testing.integral_types() and self.device_type == 'cuda':
                    # see TODO[Fix scalar list]
                    self.assertEqual(res, [e.to(dtype) for e in expected])

                    foreach_bin_op_(tensors, scalars)
                    self.assertEqual(tensors, res)
                    return
                else:
                    if (dtype is torch.float16 or dtype is torch.bfloat16) and TEST_WITH_ROCM:
                        self.assertEqual(res, expected, atol=1.e-3, rtol=self.dtype_precisions[dtype][0])
                    else:
                        self.assertEqual(res, expected)

                if dtype in torch.testing.integral_types() and self.device_type == "cpu":
                    with self.assertRaisesRegex(RuntimeError, "result type Float can't be cast to the desired output type"):
                        foreach_bin_op_(tensors, scalars)
                    return

                foreach_bin_op_(tensors, scalars)
                if (dtype is torch.float16 or dtype is torch.bfloat16) and TEST_WITH_ROCM:
                    self.assertEqual(tensors, expected, atol=1.e-3, rtol=self.dtype_precisions[dtype][0])
                else:
                    self.assertEqual(tensors, expected)

    @dtypes(*torch.testing.get_all_dtypes())
    def test_complex_scalar(self, device, dtype):
        for N in N_values:
            for foreach_bin_op, foreach_bin_op_, torch_bin_op in zip(self.foreach_bin_ops,
                                                                     self.foreach_bin_ops_,
                                                                     self.torch_bin_ops):
                tensors = self._get_test_data(device, dtype, N)
                scalar = 3 + 5j
                expected = [torch_bin_op(t, scalar) for t in tensors]

                if dtype == torch.bool:
                    if foreach_bin_op == torch._foreach_sub:
                        with self.assertRaisesRegex(RuntimeError, "Subtraction, the `-` operator, with two bool"):
                            foreach_bin_op_(tensors, scalar)

                        with self.assertRaisesRegex(RuntimeError, "Subtraction, the `-` operator, with two bool"):
                            foreach_bin_op(tensors, scalar)
                    return

                if dtype in torch.testing.get_all_fp_dtypes(include_half=True, include_bfloat16=True) and \
                   self.device_type == 'cuda':
                    with self.assertRaisesRegex(RuntimeError, "value cannot be converted to type"):
                        foreach_bin_op_(tensors, scalar)

                    with self.assertRaisesRegex(RuntimeError, "value cannot be converted to type"):
                        foreach_bin_op(tensors, scalar)
                    return

                res = foreach_bin_op(tensors, scalar)
                self.assertEqual(res, expected)

                if dtype not in [torch.complex64, torch.complex128]:
                    with self.assertRaisesRegex(RuntimeError, "can't be cast to the desired output type"):
                        foreach_bin_op_(tensors, scalar)
                else:
                    foreach_bin_op_(tensors, scalar)
                    self.assertEqual(res, tensors)

    @dtypes(*torch.testing.get_all_dtypes())
    def test_complex_scalarlist(self, device, dtype):
<<<<<<< HEAD
        for N in N_values:
=======
        for N in [30, 300]:
>>>>>>> fb9958c0
            for foreach_bin_op, foreach_bin_op_, torch_bin_op in zip(self.foreach_bin_ops,
                                                                     self.foreach_bin_ops_,
                                                                     self.torch_bin_ops):
                tensors = self._get_test_data(device, dtype, N)
                scalars = [3 + 5j for _ in range(N)]
                expected = [torch_bin_op(t, s) for t, s in zip(tensors, scalars)]

                if dtype == torch.bool:
                    if foreach_bin_op == torch._foreach_sub:
                        with self.assertRaisesRegex(RuntimeError, "Subtraction, the `-` operator, with two bool"):
                            foreach_bin_op_(tensors, scalar)

                        with self.assertRaisesRegex(RuntimeError, "Subtraction, the `-` operator, with two bool"):
                            foreach_bin_op(tensors, scalar)
                    return

                with self.assertRaisesRegex(TypeError, "argument 'scalars' must be tuple of floats"):
                    res = foreach_bin_op(tensors, scalars)

                with self.assertRaisesRegex(TypeError, "argument 'scalars' must be tuple of floats"):
                    foreach_bin_op_(tensors, scalars)

    @dtypes(*torch.testing.get_all_dtypes())
    def test_bool_scalar(self, device, dtype):
        for N in N_values:
            for foreach_bin_op, foreach_bin_op_, torch_bin_op in zip(self.foreach_bin_ops,
                                                                     self.foreach_bin_ops_,
                                                                     self.torch_bin_ops):
                tensors = self._get_test_data(device, dtype, N)
                scalar = True

                if dtype == torch.bool:
                    expected = [torch_bin_op(t, scalar) for t in tensors]
                    res = foreach_bin_op(tensors, scalar)

                    foreach_bin_op_(tensors, scalar)
                    self.assertEqual(tensors, res)
                    return

                if foreach_bin_op == torch._foreach_sub and self.device_type == "cpu":
                    with self.assertRaisesRegex(RuntimeError, "Subtraction, the `-` operator"):
                        res = foreach_bin_op(tensors, scalar)

                    with self.assertRaisesRegex(RuntimeError, "Subtraction, the `-` operator"):
                        foreach_bin_op_(tensors, scalar)
                elif foreach_bin_op == torch._foreach_sub and self.device_type == 'cuda':
                    res = foreach_bin_op(tensors, scalar)
                    self.assertEqual(res, foreach_bin_op(tensors, 1))

                    foreach_bin_op_(tensors, scalar)
                    self.assertEqual(tensors, res)
                else:
                    expected = [torch_bin_op(t, scalar) for t in tensors]
                    res = foreach_bin_op(tensors, scalar)

                    # TODO[type promotion]: Fix once type promotion is enabled.
                    if dtype in torch.testing.integral_types() and self.device_type == 'cuda':
                        self.assertEqual(res, [e.to(dtype) for e in expected])
                    else:
                        self.assertEqual(res, expected)

                    if dtype in torch.testing.integral_types():
                        if foreach_bin_op == torch._foreach_div and self.device_type == "cpu":
                            with self.assertRaisesRegex(RuntimeError, "result type Float can't be cast to the desired "):
                                foreach_bin_op_(tensors, scalar)
                        else:
                            foreach_bin_op_(tensors, scalar)
                            self.assertEqual(tensors, res)
                    else:
                        foreach_bin_op_(tensors, scalar)
                        self.assertEqual(tensors, expected)

    @dtypes(*torch.testing.get_all_dtypes())
    def test_bool_scalarlist(self, device, dtype):
<<<<<<< HEAD
        for N in N_values:
            for foreach_bin_op, foreach_bin_op_, torch_bin_op in zip(self.foreach_bin_ops
=======
        for N in [30, 300]:
            for foreach_bin_op, foreach_bin_op_, torch_bin_op in zip(self.foreach_bin_ops,
>>>>>>> fb9958c0
                                                                     self.foreach_bin_ops_,
                                                                     self.torch_bin_ops):
                tensors = self._get_test_data(device, dtype, N)
                scalars = [True for _ in range(N)]

                if dtype == torch.bool:
                    if self.device_type == 'cuda':
                        with self.assertRaisesRegex(RuntimeError, "not implemented for"):
                            foreach_bin_op(tensors, scalars)

                        with self.assertRaisesRegex(RuntimeError, "not implemented for"):
                            foreach_bin_op_(tensors, scalars)
                        return
                    else:
                        if foreach_bin_op == torch._foreach_sub:
                            with self.assertRaisesRegex(RuntimeError, "Subtraction, the `-` operator, with a bool tensor"):
                                foreach_bin_op_(tensors, scalars)

                            with self.assertRaisesRegex(RuntimeError, "Subtraction, the `-` operator, with a bool tensor"):
                                foreach_bin_op(tensors, scalars)
                        else:
                            with self.assertRaisesRegex(RuntimeError, "result type Float can't be cast to the desired"):
                                foreach_bin_op_(tensors, scalars)

                            res = foreach_bin_op(tensors, scalars)
                            for r in res:
                                self.assertTrue(r.dtype == torch.float32)
                else:
                    # we dont support bool and complex types on CUDA for now
                    if (dtype in torch.testing.get_all_complex_dtypes()) and self.device_type == 'cuda':
                        with self.assertRaisesRegex(RuntimeError, "not implemented for"):
                            foreach_bin_op_(tensors, scalars)

                        with self.assertRaisesRegex(RuntimeError, "not implemented for"):
                            foreach_bin_op(tensors, scalars)
                        return

                    if foreach_bin_op == torch._foreach_sub:
                        if self.device_type == "cpu":
                            # see TODO[Fix scalar list]
                            res = foreach_bin_op(tensors, scalars)
                            if dtype in torch.testing.integral_types():
                                self.assertEqual(res, [r.to(torch.float32) for r in [torch_bin_op(t, 1) for t in tensors]])

                                with self.assertRaisesRegex(RuntimeError, "result type Float can't be cast to the "):
                                    foreach_bin_op_(tensors, scalars)
                            else:
                                self.assertEqual(res, [torch_bin_op(t, 1) for t in tensors])
                                foreach_bin_op_(tensors, scalars)
                                self.assertEqual(res, tensors)
                        else:
                            # see TODO[Fix scalar list]
                            res = foreach_bin_op(tensors, scalars)
                            if dtype in torch.testing.integral_types():
                                self.assertEqual(res, [r.to(dtype) for r in [torch_bin_op(t, 1) for t in tensors]])
                            else:
                                self.assertEqual(res, [torch_bin_op(t, 1) for t in tensors])

                            foreach_bin_op_(tensors, scalars)
                            self.assertEqual(res, tensors)
                    else:
                        if self.device_type == "cpu":
                            expected = [torch_bin_op(t, s) for t, s in zip(tensors, scalars)]
                            res = foreach_bin_op(tensors, scalars)

                            # see TODO[Fix scalar list]
                            if dtype in torch.testing.integral_types():
                                self.assertEqual(res, [e.to(torch.float32) for e in expected])
                            else:
                                self.assertEqual(res, expected)

                            if dtype in torch.testing.integral_types():
                                with self.assertRaisesRegex(RuntimeError, "result type Float can't be cast to the desired "):
                                    foreach_bin_op_(tensors, scalars)
                            else:
                                foreach_bin_op_(tensors, scalars)
                                self.assertEqual(tensors, expected)
                        else:
                            expected = [torch_bin_op(t, s) for t, s in zip(tensors, scalars)]
                            res = foreach_bin_op(tensors, scalars)

                            if dtype in torch.testing.integral_types():
                                self.assertEqual(res, [e.to(dtype) for e in expected])
                            else:
                                self.assertEqual(res, expected)

                            foreach_bin_op_(tensors, scalars)
                            self.assertEqual(res, tensors)

    @dtypes(*torch.testing.get_all_dtypes())
    def test_add_with_different_size_tensors(self, device, dtype):
        if dtype == torch.bool:
            return
        tensors = [torch.zeros(10 + n, 10 + n, device=device, dtype=dtype) for n in range(10)]
        expected = [torch.ones(10 + n, 10 + n, device=device, dtype=dtype) for n in range(10)]

        torch._foreach_add_(tensors, 1)
        self.assertEqual(expected, tensors)

    @dtypes(*torch.testing.get_all_dtypes())
    def test_add_scalar_with_empty_list_and_empty_tensor(self, device, dtype):
        # TODO: enable empty list case
        for tensors in [[torch.randn([0])]]:
            res = torch._foreach_add(tensors, 1)
            self.assertEqual(res, tensors)

            torch._foreach_add_(tensors, 1)
            self.assertEqual(res, tensors)

    @dtypes(*torch.testing.get_all_dtypes())
    def test_add_scalar_with_overlapping_tensors(self, device, dtype):
        tensors = [torch.ones(1, 1, device=device, dtype=dtype).expand(2, 1, 3)]
        expected = [torch.tensor([[[2, 2, 2]], [[2, 2, 2]]], dtype=dtype, device=device)]

        # bool tensor + 1 will result in int64 tensor
        if dtype == torch.bool:
            expected[0] = expected[0].to(torch.int64).add(1)

        res = torch._foreach_add(tensors, 1)
        self.assertEqual(res, expected)

    def test_bin_op_scalar_with_different_tensor_dtypes(self, device):
        tensors = [torch.tensor([1.1], dtype=torch.float, device=device),
                   torch.tensor([1], dtype=torch.long, device=device)]
        self.assertRaises(RuntimeError, lambda: torch._foreach_add(tensors, 1))

    #
    # Ops with list
    #
    def test_add_list_error_cases(self, device):
        tensors1 = []
        tensors2 = []

        # Empty lists
        with self.assertRaises(RuntimeError):
            torch._foreach_add(tensors1, tensors2)
        with self.assertRaises(RuntimeError):
            torch._foreach_add_(tensors1, tensors2)

        # One empty list
        tensors1.append(torch.tensor([1], device=device))
        with self.assertRaisesRegex(RuntimeError, "There were no tensor arguments to this function"):
            torch._foreach_add(tensors1, tensors2)
        with self.assertRaisesRegex(RuntimeError, "There were no tensor arguments to this function"):
            torch._foreach_add_(tensors1, tensors2)

        # Lists have different amount of tensors
        tensors2.append(torch.tensor([1], device=device))
        tensors2.append(torch.tensor([1], device=device))
        with self.assertRaisesRegex(RuntimeError, "Tensor lists must have the same number of tensors, got 1 and 2"):
            torch._foreach_add(tensors1, tensors2)
        with self.assertRaisesRegex(RuntimeError, "Tensor lists must have the same number of tensors, got 1 and 2"):
            torch._foreach_add_(tensors1, tensors2)

        # Different dtypes
        tensors1 = [torch.zeros(10, 10, device=device, dtype=torch.float) for _ in range(10)]
        tensors2 = [torch.ones(10, 10, device=device, dtype=torch.int) for _ in range(10)]

        with self.assertRaisesRegex(RuntimeError, "All tensors in the tensor list must have the same dtype."):
            torch._foreach_add(tensors1, tensors2)
        with self.assertRaisesRegex(RuntimeError, "All tensors in the tensor list must have the same dtype."):
            torch._foreach_add_(tensors1, tensors2)

        # different devices
        if torch.cuda.is_available() and torch.cuda.device_count() > 1:
            tensor1 = torch.zeros(10, 10, device="cuda:0")
            tensor2 = torch.ones(10, 10, device="cuda:1")
            with self.assertRaisesRegex(RuntimeError, "Expected all tensors to be on the same device"):
                torch._foreach_add([tensor1], [tensor2])
            with self.assertRaisesRegex(RuntimeError, "Expected all tensors to be on the same device"):
                torch._foreach_add_([tensor1], [tensor2])

        # Coresponding tensors with different sizes
        tensors1 = [torch.zeros(10, 10, device=device) for _ in range(10)]
        tensors2 = [torch.ones(11, 11, device=device) for _ in range(10)]
        with self.assertRaisesRegex(RuntimeError, "Corresponding tensors in lists must have the same size"):
            torch._foreach_add(tensors1, tensors2)
        with self.assertRaisesRegex(RuntimeError, r", got \[10, 10\] and \[11, 11\]"):
            torch._foreach_add_(tensors1, tensors2)

    @dtypes(*torch.testing.get_all_dtypes())
    def test_add_list(self, device, dtype):
        self._test_bin_op_list(device, dtype, torch._foreach_add, torch._foreach_add_, torch.add)
        self._test_bin_op_list_alpha(device, dtype, torch._foreach_add, torch._foreach_add_, torch.add)

    @dtypes(*torch.testing.get_all_dtypes())
    def test_sub_list(self, device, dtype):
        if dtype == torch.bool:
            with self.assertRaisesRegex(RuntimeError, "Subtraction, the `-` operator, with two bool"):
                self._test_bin_op_list(device, dtype, torch._foreach_sub, torch._foreach_sub_, torch.sub)

            with self.assertRaisesRegex(RuntimeError, "Subtraction, the `-` operator, with a bool tensor"):
                self._test_bin_op_list_alpha(device, dtype, torch._foreach_sub, torch._foreach_sub_, torch.sub)
        else:
            self._test_bin_op_list(device, dtype, torch._foreach_sub, torch._foreach_sub_, torch.sub)
            self._test_bin_op_list_alpha(device, dtype, torch._foreach_sub, torch._foreach_sub_, torch.sub)

    @dtypes(*torch.testing.get_all_dtypes())
    def test_mul_list(self, device, dtype):
        self._test_bin_op_list(device, dtype, torch._foreach_mul, torch._foreach_mul_, torch.mul)

    @dtypes(*torch.testing.get_all_dtypes())
    def test_div_list(self, device, dtype):
        if dtype in torch.testing.integral_types_and(torch.bool):
            if self.device_type == 'cpu':
                with self.assertRaisesRegex(RuntimeError, "result type Float can't be cast to the desired output type"):
                    self._test_bin_op_list(device, dtype, torch._foreach_div, torch._foreach_div_, torch.div)
            else:
                self.skipTest("Skipped! See https://github.com/pytorch/pytorch/issues/44489")
            return

        for N in N_values:
            tensors1 = self._get_test_data(device, dtype, N)

            if dtype in [torch.bfloat16, torch.bool, torch.float16]:
                tensors2 = [torch.zeros(N, N, device=device, dtype=dtype).add(2) for _ in range(N)]
            else:
                tensors2 = self._get_test_data(device, dtype, N)

            expected = [torch.div(tensors1[i], tensors2[i]) for i in range(N)]
            res = torch._foreach_div(tensors1, tensors2)
            torch._foreach_div_(tensors1, tensors2)
            self.assertEqual(res, tensors1)
            self.assertEqual(tensors1, res)

    def test_bin_op_list_error_cases(self, device):
        tensors1 = []
        tensors2 = []

        for bin_op in self.foreach_bin_ops + self.foreach_bin_ops_:
            # Empty lists
            with self.assertRaises(RuntimeError):
                bin_op(tensors1, tensors2)

            # One empty list
            tensors1.append(torch.tensor([1], device=device))
            with self.assertRaises(RuntimeError):
                bin_op(tensors1, tensors2)

            # Lists have different amount of tensors
            tensors2.append(torch.tensor([1], device=device))
            tensors2.append(torch.tensor([1], device=device))
            with self.assertRaises(RuntimeError):
                bin_op(tensors1, tensors2)

            # Different dtypes
            tensors1 = [torch.zeros(2, 2, device=device, dtype=torch.float) for _ in range(2)]
            tensors2 = [torch.ones(2, 2, device=device, dtype=torch.int) for _ in range(2)]

            with self.assertRaises(RuntimeError):
                bin_op(tensors1, tensors2)

    @dtypes(*torch.testing.get_all_dtypes())
    def test_add_list_different_sizes(self, device, dtype):
        tensors1 = [torch.zeros(10 + n, 10 + n, device=device, dtype=dtype) for n in range(10)]
        tensors2 = [torch.ones(10 + n, 10 + n, device=device, dtype=dtype) for n in range(10)]

        res = torch._foreach_add(tensors1, tensors2)
        torch._foreach_add_(tensors1, tensors2)
        self.assertEqual(res, tensors1)
        self.assertEqual(res, [torch.ones(10 + n, 10 + n, device=device, dtype=dtype) for n in range(10)])

    @unittest.skipIf(not torch.cuda.is_available(), "CUDA not found")
    @dtypes(*torch.testing.get_all_dtypes())
    def test_add_list_slow_path(self, device, dtype):
        # different strides
        tensor1 = torch.zeros(10, 10, device=device, dtype=dtype)
        tensor2 = torch.ones(10, 10, device=device, dtype=dtype)
        res = torch._foreach_add([tensor1], [tensor2.t()])
        torch._foreach_add_([tensor1], [tensor2])
        self.assertEqual(res, [tensor1])

        # non contiguous
        tensor1 = torch.randn(5, 2, 1, 3, device=device)[:, 0]
        tensor2 = torch.randn(5, 2, 1, 3, device=device)[:, 0]
        self.assertFalse(tensor1.is_contiguous())
        self.assertFalse(tensor2.is_contiguous())
        res = torch._foreach_add([tensor1], [tensor2])
        torch._foreach_add_([tensor1], [tensor2])
        self.assertEqual(res, [tensor1])

instantiate_device_type_tests(TestForeach, globals())

if __name__ == '__main__':
    run_tests()<|MERGE_RESOLUTION|>--- conflicted
+++ resolved
@@ -203,11 +203,7 @@
     # Current schema is using 'float[]' as scalar list type.
     @dtypes(*torch.testing.get_all_dtypes())
     def test_int_scalarlist(self, device, dtype):
-<<<<<<< HEAD
-        for N in N_values:
-=======
-        for N in [30, 300]:
->>>>>>> fb9958c0
+        for N in N_values:
             for foreach_bin_op, foreach_bin_op_, torch_bin_op in zip(self.foreach_bin_ops,
                                                                      self.foreach_bin_ops_,
                                                                      self.torch_bin_ops):
@@ -295,11 +291,7 @@
 
     @dtypes(*torch.testing.get_all_dtypes())
     def test_float_scalarlist(self, device, dtype):
-<<<<<<< HEAD
-        for N in N_values:
-=======
-        for N in [30, 300]:
->>>>>>> fb9958c0
+        for N in N_values:
             for foreach_bin_op, foreach_bin_op_, torch_bin_op in zip(self.foreach_bin_ops,
                                                                      self.foreach_bin_ops_,
                                                                      self.torch_bin_ops):
@@ -397,11 +389,7 @@
 
     @dtypes(*torch.testing.get_all_dtypes())
     def test_complex_scalarlist(self, device, dtype):
-<<<<<<< HEAD
-        for N in N_values:
-=======
-        for N in [30, 300]:
->>>>>>> fb9958c0
+        for N in N_values:
             for foreach_bin_op, foreach_bin_op_, torch_bin_op in zip(self.foreach_bin_ops,
                                                                      self.foreach_bin_ops_,
                                                                      self.torch_bin_ops):
@@ -476,13 +464,8 @@
 
     @dtypes(*torch.testing.get_all_dtypes())
     def test_bool_scalarlist(self, device, dtype):
-<<<<<<< HEAD
-        for N in N_values:
-            for foreach_bin_op, foreach_bin_op_, torch_bin_op in zip(self.foreach_bin_ops
-=======
-        for N in [30, 300]:
+        for N in N_values:
             for foreach_bin_op, foreach_bin_op_, torch_bin_op in zip(self.foreach_bin_ops,
->>>>>>> fb9958c0
                                                                      self.foreach_bin_ops_,
                                                                      self.torch_bin_ops):
                 tensors = self._get_test_data(device, dtype, N)
