--- conflicted
+++ resolved
@@ -633,12 +633,8 @@
         qconfig_dict = {'': torch.quantization.get_default_qconfig('fbgemm')}
         # symbolically trace
         model = symbolic_trace(model)
-<<<<<<< HEAD
         model = prepare_fx(model, qconfig_dict)
 
-=======
-        model = prepare_static_fx(model, qconfig_dict)
->>>>>>> 4153e46c
         # run it through input
         x = torch.randn(5, 5)
         model(x)
