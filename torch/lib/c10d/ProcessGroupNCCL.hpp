--- conflicted
+++ resolved
@@ -136,12 +136,9 @@
 
     // Store a reference to NCCL collective's outputs to be used by getFuture.
     std::shared_ptr<std::vector<at::Tensor>> outputs_;
-<<<<<<< HEAD
-=======
     // Store streams that run FutureNCCL then callbacks.
     std::vector<std::shared_ptr<at::cuda::CUDAStream>>
         futureNCCLCallbackStreams_;
->>>>>>> c14a3613
 
     friend class ProcessGroupNCCL;
   };
@@ -150,68 +147,6 @@
   // this class in getFuture API of WorkNCCL. This Future is mostly a
   // wrapper to synchronize streams appropriately and it mostly enables
   // the async programming model of CUDA while trying to adhere to the
-<<<<<<< HEAD
-  // Future interface.
-  //
-  // FutureNCCL has a reference to WorkNCCL and NCCL collective's outputs.
-  // Its value is NCCL collective's outputs.
-  struct FutureNCCL : at::ivalue::Future {
-   public:
-    explicit FutureNCCL(
-        std::shared_ptr<ProcessGroupNCCL::WorkNCCL> work,
-        std::shared_ptr<std::vector<at::Tensor>> outputs)
-        : at::ivalue::Future(c10::ListType::create(c10::TensorType::get())),
-          work_(work),
-          outputs_(*outputs) {}
-
-    // Simply calls WorkNCCL's wait(). It will return after synchronizing
-    // the correct GPU streams to ensure we can have async CUDA execution
-    // and it does not wait for the entire operation to complete on GPU.
-    // If NCCL_BLOCKING_WAIT is enabled, in that case, it will wait for the
-    // entire operation to complete before returning.
-    void wait() override {
-      work_->wait();
-    }
-
-    // FutureNCCL's value is NCCL collective's outputs and callbacks were
-    // invoked inline by addCallback(), so markCompleted is not needed.
-    void markCompleted(at::IValue /* unused */) override {
-      C10_THROW_ERROR(Error, "FutureNCCL::markCompleted is not supported.");
-    }
-
-    // Just returns NCCL collective's outputs after WorkNCCL's wait returns.
-    at::IValue value() override {
-      work_->wait();
-      return outputs_;
-    }
-
-    const at::IValue& constValue() override {
-      work_->wait();
-      return outputs_;
-    }
-
-    // Add a callback to FutureNCCL. It invokes the callback inline after
-    // WorkNCCL's wait(). workCallbacks return a Future (not FutureNCCL).
-    void addCallback(std::function<void(void)> callback) override {
-      work_->wait();
-      callback();
-    }
-
-    // Checks whether NCCL work is completed.
-    bool completed() const override {
-      return work_->isCompleted();
-    }
-
-    // FutureNCCL has a value that was set in its constructor as NCCL
-    // collective's outputs.
-    bool hasValue() const override {
-      return true;
-    }
-
-   private:
-    std::shared_ptr<ProcessGroupNCCL::WorkNCCL> work_;
-    at::IValue outputs_;
-=======
   // Future interface. FutureNCCL does not support NCCL_BLOCKING_WAIT flag
   // or NCCL's barrier().
   //
@@ -368,7 +303,6 @@
     std::shared_ptr<std::vector<at::cuda::CUDAEvent>> cudaEvents_;
     std::shared_ptr<at::cuda::CUDAStream> futureNCCLCallbackStream_;
     c10::optional<FutureError> error_;
->>>>>>> c14a3613
   };
 
   // If you wish to create multiple process groups, each with a potentially
