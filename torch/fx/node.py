--- conflicted
+++ resolved
@@ -31,10 +31,15 @@
             assert isinstance(target, str)
         self.target = target  # for method/module/function, the name of the method/module/function/attr
         # being invoked, e.g add, layer1, or torch.add
-<<<<<<< HEAD
-        self.args = args
-        self.kwargs = kwargs
-        self.uses = 0
+        self._args : Tuple[Argument, ...] = ()
+        self._kwargs : Dict[str, Argument] = {}
+        self.args, self.kwargs = args, kwargs
+        # All of the nodes that use the value produced by this Node
+        # Note one user may correspond to several uses, e.g. the node fo `x + x`
+        # would appear once here, but represents two uses.
+        #
+        # Is a dict to act as an "ordered set". Keys are significant, value dont-care
+        self.users : Dict['Node', None] = {}
         # Type expression representing the output value of this node.
         # This should contain the same class of Type objects that would appear
         # as type annotations for function inputs/outputs.
@@ -46,17 +51,6 @@
         # does not produce a value, it's more of a notation. Thus, this value
         # describes the type of args[0] in the `return` node.
         self.type : Optional[Any] = type
-=======
-        self._args : Tuple[Argument, ...] = ()
-        self._kwargs : Dict[str, Argument] = {}
-        self.args, self.kwargs = args, kwargs
-        # All of the nodes that use the value produced by this Node
-        # Note one user may correspond to several uses, e.g. the node fo `x + x`
-        # would appear once here, but represents two uses.
-        #
-        # Is a dict to act as an "ordered set". Keys are significant, value dont-care
-        self.users : Dict['Node', None] = {}
->>>>>>> 259386c5
 
     @property
     def args(self) -> Tuple[Argument, ...]:
