# Nodes represent a definition of a value in our graph of operators.
from typing import TYPE_CHECKING, Union, Callable, Any, Set, Tuple, List, Optional, Dict
import torch

if TYPE_CHECKING:
    from .graph import Graph

BaseArgumentTypes = Union[str, int, float, bool, torch.dtype, torch.Tensor]
base_types = BaseArgumentTypes.__args__  # type: ignore

Target = Union[Callable[..., Any], str]

Argument = Optional[Union[
    Tuple[Any, ...],  # actually Argument, but mypy can't represent recursive types
    List[Any],  # actually Argument
    Dict[str, Any],  # actually Argument
    slice,  # Slice[Argument, Argument, Argument], but slice is not a templated type in typing
    'Node',
    BaseArgumentTypes
]]

class Node:
    def __init__(self, graph: 'Graph', name: str, op: str, target: Target,
                 args: Tuple[Argument, ...], kwargs: Dict[str, Argument]) -> None:
        self.graph = graph
        self.name = name  # unique name of value being created
        assert op in ['placeholder', 'call_method', 'call_module', 'call_function', 'get_attr', 'output']
        self.op = op  # the kind of operation = placeholder|call_method|call_module|call_function|get_attr
        if op in ['call_method', 'call_module']:
            assert isinstance(target, str)
        self.target = target  # for method/module/function, the name of the method/module/function/attr
        # being invoked, e.g add, layer1, or torch.add
        self.args = args
        self.kwargs = kwargs
        # All of the nodes that use the value produced by this Node
        # Note one user may correspond to several uses, e.g. the node fo `x + x`
        # would appear once here, but represents two uses.
        self.users : Set['Node'] = set()

    def __repr__(self) -> str:
        return self.name

    def replace_all_uses_with(self, replace_with : 'Node') -> List['Node']:
        """
        Replace all uses of `self` in the Graph with the Node `replace_with`.
        Returns the list of nodes on which this change was made.
        """
        to_process = list(self.users)
        for use_node in to_process:
            def maybe_replace_node(n : Node) -> Node:
                if n == self:
                    return replace_with
                else:
                    return n
<<<<<<< HEAD
            use_node.args = map_arg(use_node.args, maybe_replace_node)
            use_node.kwargs = map_arg(use_node.kwargs, maybe_replace_node)
            self.users.remove(use_node)
=======
            new_args = map_arg(use_node.args, maybe_replace_node)
            assert isinstance(new_args, tuple)
            use_node.args = new_args
            new_kwargs = map_arg(use_node.kwargs, maybe_replace_node)
            assert isinstance(new_kwargs, dict)
            use_node.kwargs = new_kwargs
>>>>>>> 498f9489

        return to_process


def map_arg(a: Argument, fn: Callable[[Node], Argument]) -> Argument:
    """ apply fn to each Node appearing arg. arg may be a list, tuple, slice, or dict with string keys. """
    if isinstance(a, (tuple, list)):
        return type(a)(map_arg(elem, fn) for elem in a)
    elif isinstance(a, dict):
        return {k: map_arg(v, fn) for k, v in a.items()}
    elif isinstance(a, slice):
        return slice(map_arg(a.start, fn), map_arg(a.stop, fn), map_arg(a.step, fn))
    elif isinstance(a, Node):
        return fn(a)
    else:
        return a<|MERGE_RESOLUTION|>--- conflicted
+++ resolved
@@ -52,18 +52,14 @@
                     return replace_with
                 else:
                     return n
-<<<<<<< HEAD
-            use_node.args = map_arg(use_node.args, maybe_replace_node)
-            use_node.kwargs = map_arg(use_node.kwargs, maybe_replace_node)
-            self.users.remove(use_node)
-=======
+
             new_args = map_arg(use_node.args, maybe_replace_node)
             assert isinstance(new_args, tuple)
             use_node.args = new_args
             new_kwargs = map_arg(use_node.kwargs, maybe_replace_node)
             assert isinstance(new_kwargs, dict)
             use_node.kwargs = new_kwargs
->>>>>>> 498f9489
+            self.users.remove(use_node)
 
         return to_process
 
