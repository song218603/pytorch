# Nodes represent a definition of a value in our graph of operators.
from typing import TYPE_CHECKING, Union, Callable, Any, Tuple, List, Optional, Dict
import torch

if TYPE_CHECKING:
    from .graph import Graph


BaseArgumentTypes = Union[str, int, float, bool, torch.dtype, torch.Tensor]
base_types = BaseArgumentTypes.__args__  # type: ignore

Target = Union[Callable[..., Any], str]

Argument = Optional[Union[
    Tuple[Any, ...],  # actually Argument, but mypy can't represent recursive types
    List[Any],  # actually Argument
    Dict[str, Any],  # actually Argument
    slice,  # Slice[Argument, Argument, Argument], but slice is not a templated type in typing
    'Node',
    BaseArgumentTypes
]]

class Node:
    def __init__(self, graph: 'Graph', name: str, op: str, target: Target,
                 args: Tuple[Argument, ...], kwargs: Dict[str, Argument]) -> None:
        self.graph = graph
        self.name = name  # unique name of value being created
<<<<<<< HEAD
        self.op = op  # the kind of operation = placeholder|call_method|call_module|call_function|getattr|return
=======
        assert op in ['placeholder', 'call_method', 'call_module', 'call_function', 'get_attr']
        self.op = op  # the kind of operation = placeholder|call_method|call_module|call_function|get_attr
        if op in ['call_method', 'call_module']:
            assert isinstance(target, str)
>>>>>>> f2eab509
        self.target = target  # for method/module/function, the name of the method/module/function/attr
        # being invoked, e.g add, layer1, or torch.add
        self.args = args
        self.kwargs = kwargs
        self.uses = 0

    def __repr__(self) -> str:
        return self.name<|MERGE_RESOLUTION|>--- conflicted
+++ resolved
@@ -25,14 +25,10 @@
                  args: Tuple[Argument, ...], kwargs: Dict[str, Argument]) -> None:
         self.graph = graph
         self.name = name  # unique name of value being created
-<<<<<<< HEAD
+        assert op in ['placeholder', 'call_method', 'call_module', 'call_function', 'get_attr', 'return']
         self.op = op  # the kind of operation = placeholder|call_method|call_module|call_function|getattr|return
-=======
-        assert op in ['placeholder', 'call_method', 'call_module', 'call_function', 'get_attr']
-        self.op = op  # the kind of operation = placeholder|call_method|call_module|call_function|get_attr
         if op in ['call_method', 'call_module']:
             assert isinstance(target, str)
->>>>>>> f2eab509
         self.target = target  # for method/module/function, the name of the method/module/function/attr
         # being invoked, e.g add, layer1, or torch.add
         self.args = args
