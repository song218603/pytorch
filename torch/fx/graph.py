from .node import Node, Argument, Target

from typing import Callable, Any, List, Dict, Optional, Tuple, Set
import builtins
import torch
import keyword
import re

def _shadows_builtin_name(name: str) -> bool:
    return name in builtins.__dict__ or name in keyword.kwlist

def _is_magic(x: str) -> bool:
    return x.startswith('__') and x.endswith('__')

def snake_case(s: str) -> str:
    return ''.join(['_' + i.lower() if i.isupper() else i for i in s]).lstrip('_')

def _qualified_name(func: Callable[..., Any]) -> str:
    # things like getattr just appear in builtins
    if getattr(builtins, func.__name__, None) is func:
        return func.__name__
    name = func.__name__
    module = _find_module_of_method(func)
    module = module.replace('torch._ops', 'torch.ops')  # WAR for bug in how torch.ops assigns module
    return f'{module}.{name}'

# this is fixed on master, WAR for 1.5
def _find_module_of_method(orig_method: Callable[..., Any]) -> str:
    name = orig_method.__name__
    module = orig_method.__module__
    if module is not None:
        return module
    for guess in [torch, torch.nn.functional]:
        if getattr(guess, name, None) is orig_method:
            return guess.__name__
    raise RuntimeError(f'cannot find module for {orig_method}')

def _format_args(args: Tuple[Argument, ...], kwargs: Dict[str, Argument]) -> str:
    args_s = ', '.join(repr(a) for a in args)
    kwargs_s = ', '.join(f'{k} = {repr(v)}' for k, v in kwargs.items())
    if args_s and kwargs_s:
        return f'{args_s}, {kwargs_s}'
    return args_s or kwargs_s

def _format_target(base: str, target: str) -> str:
    elems = target.split('.')
    r = base
    for e in elems:
        if not e.isidentifier():
            r = f'getattr({r}, "{e}")'
        else:
            r = f'{r}.{e}'
    return r

def map_arg(a: Argument, fn: Callable[[Node], Argument]) -> Argument:
    """ apply fn to each Node appearing arg. arg may be a list, tuple, slice, or dict with string keys. """
    if isinstance(a, (tuple, list)):
        return type(a)(map_arg(elem, fn) for elem in a)
    elif isinstance(a, dict):
        return {k: map_arg(v, fn) for k, v in a.items()}
    elif isinstance(a, slice):
        return slice(map_arg(a.start, fn), map_arg(a.stop, fn), map_arg(a.step, fn))
    elif isinstance(a, Node):
        return fn(a)
    else:
        return a

class Graph:
    def __init__(self):
        self._nodes : List[Node] = []
        self._used_names : Dict[str, int] = {}  # base name -> number

    @property
    def nodes(self):
        return tuple(self._nodes)

    def graph_copy(self, g : 'Graph', val_map : Dict[Node, Node]) -> Optional[Argument]:
        """
        Append all nodes from graph `g` to this graph. `val_map` should be a dictionary
        that maps nodes in `g` to nodes in `self. `val_map` will be populated with more
        items by this function. Returns the equivalent output value of `g` with
        Nodes switched to refer to nodes in `self`.
        """
        for node in g._nodes:
            if node.op == 'output':
                rv = map_arg(node.args[0], lambda n: val_map[n])
                return rv
            val_map[node] = self.node_copy(node, lambda n : val_map[n])
        return None

    def _mark_uses(self, a: Argument):
        def add_use(n: Node):
            n.uses += 1
            return n
        map_arg(a, add_use)

    def create_node(self, op: str, target: Target,
                    args: Optional[Tuple[Argument, ...]] = None,
                    kwargs: Optional[Dict[str, Argument]] = None,
                    name: Optional[str] = None) -> Node:
        assert op in ('call_function', 'call_method', 'get_attr', 'call_module', 'placeholder', 'output')
        args = () if args is None else args
        kwargs = {} if kwargs is None else kwargs
        self._mark_uses(args)
        self._mark_uses(kwargs)
        sanitized_name = self._register_name_used(name) if name is not None else self._name(target)
        n = Node(self, sanitized_name, op, target, args, kwargs)
        self._nodes.append(n)
        return n

    # sugar for above when you know the op
    def placeholder(self, name: str) -> Node:
        return self.create_node('placeholder', name)

    def get_attr(self, name: str) -> Node:
        return self.create_node('get_attr', name)

    def call_module(self,
                    module_name: str,
                    args: Optional[Tuple[Argument, ...]] = None,
                    kwargs: Optional[Dict[str, Argument]] = None) -> Node:
        return self.create_node('call_module', module_name, args, kwargs)

    def call_method(self,
                    method_name: str,
                    args: Optional[Tuple[Argument, ...]] = None,
                    kwargs: Optional[Dict[str, Argument]] = None) -> Node:
        return self.create_node('call_method', method_name, args, kwargs)

    def call_function(self,
                      the_function: Callable[..., Any],
                      args: Optional[Tuple[Argument, ...]] = None,
                      kwargs: Optional[Dict[str, Argument]] = None) -> Node:
        return self.create_node('call_function', the_function, args, kwargs)

    def node_copy(self, node: Node, arg_transform: Callable[[Node], Argument] = lambda x: x) -> Node:
        """ copy a node from one graph into another. arg_transform needs to transform arguments from the graph of node
            to the graph of self. Example:

            g : torch.fx.Graph = ...
            new_graph = torch.fx.graph()
            value_remap = {}
            for node in g.nodes:
                value_remap[node] = new_graph.node_copy(node, lambda n : value_remap[n])
        """
        args = map_arg(node.args, arg_transform)
        kwargs = map_arg(node.kwargs, arg_transform)
        assert isinstance(args, tuple)
        assert isinstance(kwargs, dict)
        if node.op == "placeholder":
            # Placeholder names are user-visible, so they should be copied as-is without normalizing them.
            name = node.name
        else:
            sanitized_name = node.name
            if '_' in node.name:
                base, maybe_idx = node.name.rsplit('_', 1)
                try:
                    int(maybe_idx)
                    sanitized_name = base
                except ValueError:
                    pass
            name = self._name(sanitized_name)
        return self.create_node(node.op, node.target, args, kwargs, name)

    def output(self, result: Argument):
        self._mark_uses(result)
        return self.create_node(op='output', target='output', args=(result,))

    def _name(self, target: Target) -> str:
        if callable(target):
            op = target.__name__
        else:
            assert isinstance(target, str)
            op = target
            if _is_magic(op):
                op = op[2:-2]
        op = op.replace('.', '_')
        # delete all characters that are illegal in a Python identifier
        op = re.sub('[^0-9a-zA-Z_]+', '_', op)
        op = snake_case(op)
        if op[0].isdigit():
            op = f'_{op}'

        return self._register_name_used(op)

    def _register_name_used(self, op : str) -> str:
        """
        Even if a user provides us with a name, we must register that that
        name is used to prevent duplication of names from further nodes as
        well as ensure that the name provided does not shadow a builtin.
        """
        if op not in self._used_names:
            self._used_names[op] = 0
            # Avoid shadowing PyTorch and Python builtins.
            if not hasattr(torch, op) and \
               not hasattr(torch.nn.functional, op) and \
               not hasattr(torch.nn, op) and \
               not _shadows_builtin_name(op):
                return op
        i = self._used_names[op] = self._used_names[op] + 1
        return f'{op}_{i}'

<<<<<<< HEAD
    def python_code(self, root_module: str) -> Tuple[str, str, List[str], List[str]]:
=======
    def python_code(self, root_module: str) -> str:
>>>>>>> 162717e5
        free_vars: List[str] = []
        modules_used : Set[str] = set()
        body: List[str] = []
        for node in self._nodes:
            if node.op == 'placeholder':
                assert isinstance(node.target, str)
                free_vars.append(node.target)
                raw_name = node.target.replace('*', '')
                if raw_name != node.name:
                    body.append(f'{node.name} = {raw_name}\n')
                continue
            elif node.op == 'call_method':
                assert isinstance(node.target, str)
                body.append(
                    f'{node.name} = {_format_target(repr(node.args[0]), node.target)}'
                    f'({_format_args(node.args[1:], node.kwargs)})\n')
                continue
            elif node.op == 'call_function':
                assert callable(node.target)
                # pretty print operators
                if node.target.__module__ == '_operator' and node.target.__name__ in magic_methods:
                    assert isinstance(node.args, tuple)
                    body.append(f'{node.name} = {magic_methods[node.target.__name__].format(*(repr(a) for a in node.args))}\n')
                    continue
                qualified_name = _qualified_name(node.target)
                if '.' in qualified_name:
                    module_name = qualified_name.split('.', maxsplit=1)[0]
                    modules_used.add(module_name)
                if qualified_name == 'getattr' and \
                   isinstance(node.args, tuple) and \
                   isinstance(node.args[1], str) and \
                   node.args[1].isidentifier():
                    # pretty print attribute access
                    body.append(f'{node.name} = {_format_target(repr(node.args[0]), node.args[1])}\n')
                    continue
                body.append(f'{node.name} = {qualified_name}({_format_args(node.args, node.kwargs)})\n')
                continue
            elif node.op == 'call_module':
                assert isinstance(node.target, str)
                body.append(f'{node.name} = {_format_target(root_module, node.target)}({_format_args(node.args, node.kwargs)})\n')
                continue
            elif node.op == 'get_attr':
                assert isinstance(node.target, str)
                body.append(f'{node.name} = {_format_target(root_module, node.target)}\n')
                continue
            elif node.op == 'output':
                body.append(f'return {node.args[0]}')
                continue
            raise NotImplementedError(f'node: {node.op} {node.target}')

<<<<<<< HEAD
        src = ''.join(body)
        return src, str(self.result), free_vars, sorted(modules_used)
=======
        code = ''.join(body)
        code = '\n'.join('    ' + line for line in code.split('\n')) + '\n'
        fn_code = f"""\
def forward(self, {', '.join(free_vars)}):
{code}
"""
        return fn_code
>>>>>>> 162717e5

    def __str__(self) -> str:
        placeholder_names : List[str] = []

        def format_arg(arg) -> str:
            if isinstance(arg, list):
                items = ', '.join(format_arg(a) for a in arg)
                return f'[{items}]'
            elif isinstance(arg, tuple):
                items = ', '.join(format_arg(a) for a in arg)
                maybe_comma = ',' if len(arg) == 1 else ''
                return f'({items}{maybe_comma})'
            elif isinstance(arg, dict):
                items_str = ', '.join(f'{k}: {format_arg(v)}' for k, v in arg.items())
                return f'{{{items_str}}}'

            if isinstance(arg, Node):
                return '%' + str(arg)
            else:
                return str(arg)

        def format_node(n : Node) -> Optional[str]:
            if n.op == 'placeholder':
                assert isinstance(n.target, str)
                placeholder_names.append(n.target)
                return None
            elif n.op == 'get_attr':
                return f'%{n.name} : [uses={n.uses}] = self.{n.target}'
            elif n.op == 'output':
                return f'return {n.args[0]}'
            else:
                return f'%{n.name} : [uses={n.uses}] = {n.op}[target={n.target}](' \
                       f'args = {format_arg(n.args)}, kwargs = {format_arg(n.kwargs)})'


        node_strs = [format_node(node) for node in self._nodes]
        param_str = ', '.join(placeholder_names)
        s = f'graph({param_str}):'
        for node_str in node_strs:
            if node_str:
                s += '\n    ' + node_str
        return s

    def lint(self, root : Optional[torch.nn.Module] = None):
        """
        Runs various checks on this Graph to make sure it is well-formed. In
        particular:
            - Checks Nodes have correct ownership (owned by this graph)
            - Checks Nodes appear in topological order
            - If `root` is provided, checks that `target`s exist in `root`
        """

        # Check topo order
        def check_arg(arg : Node, n : Optional[Node] = None) -> None:
            context_str = f' of Node \'{n}\' ' if n else ' '
            if arg.graph is not self:
                raise RuntimeError(f'Argument \'{arg}\'{context_str}does not belong to this Graph, '
                                   f'but was used as an argument! If you are copying nodes from another graph, make '
                                   f'sure to use `arg_transform` on node_copy() to remap values\n{self}')
            if arg not in seen_values:
                raise RuntimeError(f'Argument \'{arg}\'{context_str}was used before it has been '
                                   f'defined! Please check that Nodes in the graph are topologically ordered\n{self}')

        seen_names : Set[str] = set()
        seen_values : Set[Node] = set()
        for node in self._nodes:
            if node.op not in ['placeholder', 'call_method', 'call_module', 'call_function', 'get_attr', 'output']:
                raise RuntimeError(f'Node {node} had unknown opcode {node.op}!')
            if node.graph is not self:
                raise RuntimeError(f'Node \'{node}\' does not belong to this Graph!')
            map_arg(node.args, lambda arg: check_arg(arg, node))
            map_arg(node.kwargs, lambda arg: check_arg(arg, node))
            seen_values.add(node)

            if node.name in seen_names:
                raise RuntimeError(f'Node redefined name {node.name}!')
            seen_names.add(node.name)

        # Check targets are legit
        if root:
            for node in self._nodes:
                if node.op in ['get_attr', 'call_module']:
                    assert isinstance(node.target, str)
                    target_atoms = node.target.split('.')
                    m_itr = root
                    for i, atom in enumerate(target_atoms):
                        m_itr = getattr(m_itr, atom, None)
                        if m_itr is None:
                            seen_qualname = '.'.join(target_atoms[:i])
                            raise RuntimeError(f'Node {node} target {node.target} references nonexistent attribute '
                                               f'{atom} of {seen_qualname}')


reflectable_magic_methods = {
    'add': '{} + {}',
    'sub': '{} - {}',
    'mul': '{} * {}',
    'floordiv': '{} // {}',
    'truediv': '{} / {}',
    'div': '{} / {}',
    'mod': '{} % {}',
    'pow': '{} ** {}',
    'lshift': '{} << {}',
    'rshift': '{} >> {}',
    'and': '{} & {}',
    'or': '{} | {}',
    'xor': '{} ^ {}',
    'getitem': '{}[{}]'
}

magic_methods = dict({
    'eq': '{} == {}',
    'ne': '{} != {}',
    'lt': '{} < {}',
    'gt': '{} > {}',
    'le': '{} <= {}',
    'ge': '{} >= {}',
    'pos': '+{}',
    'neg': '-{}',
    'invert': '~{}'}, **reflectable_magic_methods)<|MERGE_RESOLUTION|>--- conflicted
+++ resolved
@@ -200,11 +200,7 @@
         i = self._used_names[op] = self._used_names[op] + 1
         return f'{op}_{i}'
 
-<<<<<<< HEAD
-    def python_code(self, root_module: str) -> Tuple[str, str, List[str], List[str]]:
-=======
     def python_code(self, root_module: str) -> str:
->>>>>>> 162717e5
         free_vars: List[str] = []
         modules_used : Set[str] = set()
         body: List[str] = []
@@ -255,18 +251,16 @@
                 continue
             raise NotImplementedError(f'node: {node.op} {node.target}')
 
-<<<<<<< HEAD
-        src = ''.join(body)
-        return src, str(self.result), free_vars, sorted(modules_used)
-=======
+        import_block = '\n'.join(f'import {name}' for name in sorted(modules_used))
+
         code = ''.join(body)
         code = '\n'.join('    ' + line for line in code.split('\n')) + '\n'
         fn_code = f"""\
+{import_block}
 def forward(self, {', '.join(free_vars)}):
 {code}
 """
         return fn_code
->>>>>>> 162717e5
 
     def __str__(self) -> str:
         placeholder_names : List[str] = []
