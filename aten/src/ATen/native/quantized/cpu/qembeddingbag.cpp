#include <ATen/ATen.h>
#include <ATen/native/quantized/cpu/embedding_packed_params.h>
#include <ATen/native/quantized/cpu/fbgemm_utils.h>
#include <torch/library.h>
#ifdef USE_FBGEMM
#include <fbgemm/Fbgemm.h>
#include <fbgemm/FbgemmEmbedding.h>
#endif

#include <ATen/Parallel.h>

torch::class_<EmbeddingPackedParamsBase> register_embedding_params();

namespace {
at::Tensor embedding_bag_4bit_helper(
    const at::Tensor& weight,
    const at::Tensor& indices,
    const c10::optional<at::Tensor>& offsets_in,
    bool sparse,
    const c10::optional<at::Tensor>& per_sample_weights_,
    const c10::optional<at::Tensor>& compressed_indices_mapping,
    bool include_last_offset) {
  TORCH_CHECK(
      offsets_in.has_value(),
      "embedding_bag_4bit_rowwise_offsets expects offsets to be set");

  TORCH_CHECK(weight.dim() == 2);
  TORCH_CHECK(indices.dim() == 1);

  auto offsets = offsets_in.value();
  TORCH_CHECK(offsets.dim() == 1);

  // FBGEMM expects the offsets to be of int type.
  at::Tensor offsets_new = offsets.toType(at::ScalarType::Int);

  auto offsets_data = offsets_new.data_ptr<int>();
  const auto weight_data = weight.data_ptr<uint8_t>();
  auto weight_contig = weight.contiguous();
  uint8_t* input_data = weight_contig.data_ptr<uint8_t>();

  // Get compressed indices for sparse op.
  int32_t* compressed_indices_mapping_data = nullptr;
  int compressed_index_size = 0;
  if (sparse) {
    compressed_index_size = compressed_indices_mapping.value().numel();
    compressed_indices_mapping_data =
        compressed_indices_mapping.value().data_ptr<int32_t>();
  }

  const auto indices_data = indices.data_ptr<int64_t>();
  const int64_t N = weight.size(0);
  const int64_t weight_size = weight.size(1);
  const int64_t D =
      (weight_size - 4) * 2; // NB: 2-byte fp16 scale and 2-byte zero_offset
  const int64_t M = offsets.size(0);

  int64_t output_size = M - 1;
  std::vector<int> offsets_include_last_val;
  if (!include_last_offset) {
    output_size = M;
    offsets_include_last_val.resize(M + 1);
    // Avoid `null pointer passed as argument 2` ASAN violation when ofests
    // tensor is empty.
    if (M > 0) {
      std::memcpy(
          offsets_include_last_val.data(), offsets_data, sizeof(int) * M);
    }
    offsets_include_last_val[M] = indices.numel();
    offsets_data = offsets_include_last_val.data();
  }

  const std::vector<int64_t> shape = {output_size, D};
  auto output = at::empty(shape, weight.options().dtype(at::kFloat));
  auto* output_data = output.data_ptr<float>();
  const int64_t block_size = output.size(1);
  TORCH_CHECK(block_size % 2 == 0, "block size must be divisible by 2");
  const int index_size = indices.numel();
  constexpr int prefetch_distance = 16;
#ifdef USE_FBGEMM
  if (!sparse) {
    // Generate the fbgemm kernel
    auto kernel_64_ = fbgemm::GenerateEmbeddingSpMDMNBit<std::int64_t>(
        /*bit rate=*/4,
        /*block size=*/block_size,
        /*has weights=*/per_sample_weights_.has_value(),
        /*normalize_by_lengths=*/false,
        /*prefetch distance=*/prefetch_distance,
        /*is_weight_positional=*/false,
        /*use_offsets=*/true);

    bool success = kernel_64_(
        /*output_size=*/output_size,
        /*index_size=*/index_size,
        /*data_size=*/N,
        /*input=*/input_data,
        /*indices=*/indices_data,
        /*offsets=*/offsets_data,
        /*weights=*/
        per_sample_weights_.has_value()
            ? per_sample_weights_.value().data_ptr<float>()
            : nullptr,
        /*output=*/output_data);

    TORCH_CHECK(
        success,
        "FBGEMM GenerateEmbeddingSpMDMNBit kernel failed for 4-bit input");
  } else {
    auto kernel_64_ =
        fbgemm::GenerateEmbeddingSpMDMNBitRowWiseSparse<std::int64_t>(
            /*bit rate=*/4,
            /*block_size=*/block_size,
            /*has weights=*/per_sample_weights_.has_value(),
            /*normalize_by_lengths=*/false,
            /*prefetch distance*/ prefetch_distance,
            /*is_weight_positional*/ false,
            /*use_offsets*/ true);
    bool success = kernel_64_(
        /*output_size=*/output_size,
        /*index_size=*/index_size,
        /*data_size=*/compressed_index_size,
        /*input=*/input_data,
        /*indices=*/indices_data,
        /*offsets=*/offsets_data,
        /*weights=*/
        per_sample_weights_.has_value()
            ? per_sample_weights_.value().data_ptr<float>()
            : nullptr,
        /*output=*/output_data,
        /*compressed_indices_table=*/compressed_indices_mapping_data);
    TORCH_CHECK(
        success,
        "FBGEMM GenerateEmbeddingSpMDMNBitRowWiseSparse kernel failed for 4-bit input");
  }
#else

  auto accessor = offsets.accessor<int64_t, 1>();
  std::vector<int> lengths_data;

  int64_t lower = accessor[0];
  for (int64_t i = 1; i < offsets.numel(); ++i) {
    lengths_data.push_back(accessor[i] - lower);
    lower = accessor[i];
  }
  if (!include_last_offset) {
    lengths_data.push_back(indices.numel() - lower);
  }

  int64_t current = 0;
  float* per_sample_weights_data;
  if (per_sample_weights_.has_value()) {
    per_sample_weights_data = per_sample_weights_.value().data_ptr<float>();
  }
  for (int m = 0; m < output_size; ++m) {
    memset(output_data, 0, block_size * sizeof(float));
    TORCH_CHECK(
        current + lengths_data[m] <= index_size,
        "Expect the lengths data to be less than indices size");

    for (int i = 0; i < lengths_data[m]; ++i, ++current) {
      int64_t idx;
      if (!sparse) {
        idx = indices_data[current];
        TORCH_CHECK((idx >= 0 && idx < N), "Invalid indices data");
      } else {
        int64_t uncompressed_idx = indices_data[current];
        TORCH_CHECK(
            uncompressed_idx >= 0 && uncompressed_idx < compressed_index_size,
            "Invalid indices data for Sparse Op.")
        idx = compressed_indices_mapping_data[uncompressed_idx];
        if (idx == -1) {
          continue;
        }
      }
      const at::Half* scale_bias = reinterpret_cast<const at::Half*>(
          input_data + (idx + 1) * weight_size - 2 * sizeof(at::Half));

      float weight_val = 1.0f;
      if (per_sample_weights_.has_value()) {
        weight_val = per_sample_weights_data[current];
      }
      const float scale = weight_val * scale_bias[0];
      const float bias = weight_val * scale_bias[1];

      for (int j = 0; j < block_size; ++j) {
        uint8_t quantized =
            input_data[idx * weight_size + j / /*NUM_ELEM_PER_BYTE*/ 2];
        quantized >>= (j % 2) * 4;
        quantized &= (1 << 4) - 1;

        output_data[j] = fma(scale, quantized, output_data[j] + bias);
      }
    } // for each i
    output_data += block_size;
  } // for each m

#endif
  return output;
}

at::Tensor embedding_bag_byte_helper(
    const at::Tensor& packed_w,
    const at::Tensor& indices,
    const c10::optional<at::Tensor>& offsets_in,
    bool sparse,
    const c10::optional<at::Tensor>& per_sample_weights_,
    bool include_last_offset) {
  TORCH_CHECK(
      offsets_in.has_value(),
      "embedding_bag_byte_rowwise_offsets expects offsets to be set");
  auto offsets = offsets_in.value();
  auto offsets_data = offsets.data_ptr<int64_t>();
  const auto indices_data = indices.data_ptr<int64_t>();

  const auto weight_data = packed_w.data_ptr<uint8_t>();

  const int64_t N = packed_w.size(0);
  const int64_t D =
      packed_w.size(1) - 8; // NB: -8 to account for scale and bias
  const int64_t M = offsets.size(0);

  int64_t output_size = M - 1;
  std::vector<int64_t> offsets_include_last;

  if (!include_last_offset) {
    output_size = M;
    offsets_include_last.resize(M + 1);
    std::memcpy(
        offsets_include_last.data(),
        offsets.data_ptr<int64_t>(),
        sizeof(int64_t) * M);
    offsets_include_last[M] = indices.numel();
    offsets_data = offsets_include_last.data();
  }

  std::vector<int64_t> shape = {output_size, D};
  auto output = at::empty(shape, packed_w.options().dtype(at::kFloat));
  auto* output_data = output.data_ptr<float>();

#ifdef USE_FBGEMM

  auto kernel_i8_i64 =
      fbgemm::GenerateEmbeddingSpMDM<uint8_t, int64_t, int64_t>(
          /*block_size=*/D,
          /*has_weight=*/per_sample_weights_.has_value(),
          /*normalize_by_lengths=*/false,
          /*prefetch=*/16, // NOLINT(cppcoreguidelines-avoid-magic-numbers)
          /*is_weight_positional=*/false,
          /*use_offsets=*/true);

  if (packed_w.is_contiguous()) {
    at::parallel_for(
        0, output_size, 1, [&](int64_t start_idx, int64_t end_idx) {
          bool success = kernel_i8_i64(
              /*output_size=*/end_idx - start_idx,
              /*index_size=*/offsets_data[end_idx] - offsets_data[start_idx],
              /*data_size=*/N,
              /*input=*/weight_data,
              /*indices=*/indices_data + offsets_data[start_idx],
              /*offsets_or_lengths=*/offsets_data + start_idx,
              /*weights=*/
              per_sample_weights_
                  ? per_sample_weights_.value().data_ptr<float>() +
                      offsets_data[start_idx]
                  : nullptr,
              /*out=*/output_data + start_idx * D);

          TORCH_CHECK(
              success,
              "FBGEMM GenerateEmbeddingSpMDM kernel failed for 8-bit input");
        });
  } else {
    auto weight_contig = packed_w.contiguous();
    const auto weight_data_contig = weight_contig.data_ptr<uint8_t>();
    at::parallel_for(
        0, output_size, 1, [&](int64_t start_idx, int64_t end_idx) {
          bool success = kernel_i8_i64(
              /*output_size=*/end_idx - start_idx,
              /*index_size=*/offsets_data[end_idx] - offsets_data[start_idx],
              /*data_size=*/N,
              /*input=*/weight_data_contig,
              /*indices=*/indices_data + offsets_data[start_idx],
              /*offsets_or_lengths=*/offsets_data + start_idx,
              /*weights=*/
              per_sample_weights_
                  ? per_sample_weights_.value().data_ptr<float>() +
                      offsets_data[start_idx]
                  : nullptr,
              /*out=*/output_data + start_idx * D);
          TORCH_CHECK(
              success,
              "FBGEMM GenerateEmbeddingSpMDM kernel failed for 8-bit input");
        });
  }
#endif
  // TODO add default (non-FBGEMM) implementation.
  return output;
}

} // namespace

at::Tensor PackedEmbeddingBagWeight::embeddingbag_byte(
    const at::Tensor& indices,
    const c10::optional<at::Tensor>& offsets_in,
    bool sparse,
    const c10::optional<at::Tensor>& per_sample_weights_,
    bool include_last_offset) {
  return embedding_bag_byte_helper(
      packed_w,
      indices,
      offsets_in,
      sparse,
      per_sample_weights_,
      include_last_offset);
}

at::Tensor PackedEmbeddingBagWeight::embeddingbag_4bit(
    const at::Tensor& indices,
    const c10::optional<at::Tensor>& offsets_in,
    bool sparse,
    const c10::optional<at::Tensor>& per_sample_weights_,
    const c10::optional<at::Tensor>& compressed_indices_mapping,
    bool include_last_offset) {
  return embedding_bag_4bit_helper(
      packed_w,
      indices,
      offsets_in,
      sparse,
      per_sample_weights_,
      compressed_indices_mapping,
      include_last_offset);
}

namespace at {
namespace native {
namespace {

Tensor embedding_bag_byte_rowwise_offsets(
    const Tensor& weight,
    const Tensor& indices,
    const c10::optional<Tensor>& offsets_in,
    const bool /* scale_grad_by_freq */,
    const int64_t /* mode */,
    bool sparse,
    const c10::optional<Tensor>& per_sample_weights_,
    bool include_last_offset) {
  TORCH_CHECK(weight.scalar_type() == at::kByte);
<<<<<<< HEAD
  TORCH_CHECK(weight.ndimension() == 2);
  return embedding_bag_byte_helper(
      weight,
      indices,
      offsets_in,
      sparse,
      per_sample_weights_,
      include_last_offset);
=======
  TORCH_CHECK(weight.dim() == 2);
  TORCH_CHECK(
      offsets_in.has_value(),
      "embedding_bag_byte_rowwise_offsets expects offsets to be set");

  auto offsets = offsets_in.value();
  auto offsets_data = offsets.data_ptr<int64_t>();
  const auto weight_data = weight.data_ptr<uint8_t>();
  const auto indices_data = indices.data_ptr<int64_t>();

  const int64_t N = weight.size(0);
  const int64_t D = weight.size(1) - 8; // NB: -8 to account for scale and bias
  const int64_t M = offsets.size(0);

  int64_t output_size = M - 1;
  std::vector<int64_t> offsets_include_last;

  if (!include_last_offset) {
    output_size = M;
    offsets_include_last.resize(M + 1);
    std::memcpy(
        offsets_include_last.data(),
        offsets.data_ptr<int64_t>(),
        sizeof(int64_t) * M);
    offsets_include_last[M] = indices.numel();
    offsets_data = offsets_include_last.data();
  }

  std::vector<int64_t> shape = {output_size, D};
  auto output = at::empty(shape, weight.options().dtype(at::kFloat));
  auto* output_data = output.data_ptr<float>();

#ifdef USE_FBGEMM

  auto kernel_i8_i64 =
      fbgemm::GenerateEmbeddingSpMDM<uint8_t, int64_t, int64_t>(
          /*block_size=*/D,
          /*has_weight=*/per_sample_weights_.has_value(),
          /*normalize_by_lengths=*/false,
          /*prefetch=*/16, // NOLINT(cppcoreguidelines-avoid-magic-numbers)
          /*is_weight_positional=*/false,
          /*use_offsets=*/true);

  if (weight.is_contiguous()) {
    at::parallel_for(
        0, output_size, 1, [&](int64_t start_idx, int64_t end_idx) {
          bool success = kernel_i8_i64(
              /*output_size=*/end_idx - start_idx,
              /*index_size=*/offsets_data[end_idx] - offsets_data[start_idx],
              /*data_size=*/N,
              /*input=*/weight_data,
              /*indices=*/indices_data + offsets_data[start_idx],
              /*offsets_or_lengths=*/offsets_data + start_idx,
              /*weights=*/
              per_sample_weights_
                  ? per_sample_weights_.value().data_ptr<float>() +
                      offsets_data[start_idx]
                  : nullptr,
              /*out=*/output_data + start_idx * D);

          TORCH_CHECK(
              success,
              "FBGEMM GenerateEmbeddingSpMDM kernel failed for 8-bit input");
        });
  } else {
    auto weight_contig = weight.contiguous();
    const auto weight_data_contig = weight_contig.data_ptr<uint8_t>();
    at::parallel_for(
        0, output_size, 1, [&](int64_t start_idx, int64_t end_idx) {
          bool success = kernel_i8_i64(
              /*output_size=*/end_idx - start_idx,
              /*index_size=*/offsets_data[end_idx] - offsets_data[start_idx],
              /*data_size=*/N,
              /*input=*/weight_data_contig,
              /*indices=*/indices_data + offsets_data[start_idx],
              /*offsets_or_lengths=*/offsets_data + start_idx,
              /*weights=*/
              per_sample_weights_
                  ? per_sample_weights_.value().data_ptr<float>() +
                      offsets_data[start_idx]
                  : nullptr,
              /*out=*/output_data + start_idx * D);
          TORCH_CHECK(
              success,
              "FBGEMM GenerateEmbeddingSpMDM kernel failed for 8-bit input");
        });
  }
#endif
  return output;
>>>>>>> cc076641
}

Tensor embedding_bag_4bit_rowwise_offsets(
    const Tensor& weight,
    const Tensor& indices,
    const c10::optional<Tensor>& offsets_in,
    const bool /* scale_grad_by_freq */,
    const int64_t /* mode */,
    bool sparse,
    const c10::optional<Tensor>& per_sample_weights_,
    const c10::optional<Tensor>& compressed_indices_mapping,
    bool include_last_offset) {
  return embedding_bag_4bit_helper(
      weight,
      indices,
      offsets_in,
      sparse,
      per_sample_weights_,
      compressed_indices_mapping,
      include_last_offset);
}

template <int bit_rate>
class QEmbeddingBag final {
 public:
  static at::Tensor run(
      const c10::intrusive_ptr<EmbeddingPackedParamsBase>& packed_weight,
      const Tensor& indices,
      const c10::optional<Tensor>& offsets,
      const bool /* scale_grad_by_freq */,
      const int64_t /* mode */,
      bool sparse,
      const c10::optional<Tensor>& per_sample_weights_,
      const c10::optional<Tensor>& compressed_indices_mapping,
      bool include_last_offset) {
    if (bit_rate == 8) {
      return packed_weight->embeddingbag_byte(
          indices, offsets, sparse, per_sample_weights_, include_last_offset);
    } else if (bit_rate == 4) {
      return packed_weight->embeddingbag_4bit(
          indices,
          offsets,
          sparse,
          per_sample_weights_,
          compressed_indices_mapping,
          include_last_offset);
    } else {
      TORCH_INTERNAL_ASSERT(
          "Currently only support 8-bit embedding_bag quantization");
    }
  }
};

template <int bit_rate>
class QEmbedding final {
 public:
  static at::Tensor run(
      const c10::intrusive_ptr<EmbeddingPackedParamsBase>& packed_weight,
      const Tensor& indices,
      bool sparse) {
    const auto offsets_size = indices.numel();
    at::Tensor offsets = at::arange(0, offsets_size, at::kLong);
    at::Tensor output;
    if (bit_rate == 8) {
      return packed_weight->embeddingbag_byte(
          indices, offsets, sparse, c10::nullopt, false);
    } else {
      TORCH_INTERNAL_ASSERT(
          "Currently only support 8-bit embedding quantization");
    }
    return output;
  }
};

TORCH_LIBRARY_IMPL(quantized, CPU, m) {
  // Function that works on TorchBind packed weights.
  m.impl(
      TORCH_SELECTIVE_NAME("quantized::embedding_bag_byte"),
      TORCH_FN(QEmbeddingBag<8>::run));
  m.impl(
      TORCH_SELECTIVE_NAME("quantized::embedding_bag_4bit"),
      TORCH_FN(QEmbeddingBag<4>::run));
  m.impl(
      TORCH_SELECTIVE_NAME("quantized::embedding_byte"),
      TORCH_FN(QEmbedding<8>::run));

  // Functions that work on at::Tensor packed weight.
  m.impl(
      TORCH_SELECTIVE_NAME("quantized::embedding_bag_byte_rowwise_offsets"),
      embedding_bag_byte_rowwise_offsets);
  m.impl(
      TORCH_SELECTIVE_NAME("quantized::embedding_bag_4bit_rowwise_offsets"),
      embedding_bag_4bit_rowwise_offsets);
}
} // namespace
} // namespace native
} // namespace at<|MERGE_RESOLUTION|>--- conflicted
+++ resolved
@@ -344,8 +344,7 @@
     const c10::optional<Tensor>& per_sample_weights_,
     bool include_last_offset) {
   TORCH_CHECK(weight.scalar_type() == at::kByte);
-<<<<<<< HEAD
-  TORCH_CHECK(weight.ndimension() == 2);
+  TORCH_CHECK(weight.dim() == 2);
   return embedding_bag_byte_helper(
       weight,
       indices,
@@ -353,97 +352,6 @@
       sparse,
       per_sample_weights_,
       include_last_offset);
-=======
-  TORCH_CHECK(weight.dim() == 2);
-  TORCH_CHECK(
-      offsets_in.has_value(),
-      "embedding_bag_byte_rowwise_offsets expects offsets to be set");
-
-  auto offsets = offsets_in.value();
-  auto offsets_data = offsets.data_ptr<int64_t>();
-  const auto weight_data = weight.data_ptr<uint8_t>();
-  const auto indices_data = indices.data_ptr<int64_t>();
-
-  const int64_t N = weight.size(0);
-  const int64_t D = weight.size(1) - 8; // NB: -8 to account for scale and bias
-  const int64_t M = offsets.size(0);
-
-  int64_t output_size = M - 1;
-  std::vector<int64_t> offsets_include_last;
-
-  if (!include_last_offset) {
-    output_size = M;
-    offsets_include_last.resize(M + 1);
-    std::memcpy(
-        offsets_include_last.data(),
-        offsets.data_ptr<int64_t>(),
-        sizeof(int64_t) * M);
-    offsets_include_last[M] = indices.numel();
-    offsets_data = offsets_include_last.data();
-  }
-
-  std::vector<int64_t> shape = {output_size, D};
-  auto output = at::empty(shape, weight.options().dtype(at::kFloat));
-  auto* output_data = output.data_ptr<float>();
-
-#ifdef USE_FBGEMM
-
-  auto kernel_i8_i64 =
-      fbgemm::GenerateEmbeddingSpMDM<uint8_t, int64_t, int64_t>(
-          /*block_size=*/D,
-          /*has_weight=*/per_sample_weights_.has_value(),
-          /*normalize_by_lengths=*/false,
-          /*prefetch=*/16, // NOLINT(cppcoreguidelines-avoid-magic-numbers)
-          /*is_weight_positional=*/false,
-          /*use_offsets=*/true);
-
-  if (weight.is_contiguous()) {
-    at::parallel_for(
-        0, output_size, 1, [&](int64_t start_idx, int64_t end_idx) {
-          bool success = kernel_i8_i64(
-              /*output_size=*/end_idx - start_idx,
-              /*index_size=*/offsets_data[end_idx] - offsets_data[start_idx],
-              /*data_size=*/N,
-              /*input=*/weight_data,
-              /*indices=*/indices_data + offsets_data[start_idx],
-              /*offsets_or_lengths=*/offsets_data + start_idx,
-              /*weights=*/
-              per_sample_weights_
-                  ? per_sample_weights_.value().data_ptr<float>() +
-                      offsets_data[start_idx]
-                  : nullptr,
-              /*out=*/output_data + start_idx * D);
-
-          TORCH_CHECK(
-              success,
-              "FBGEMM GenerateEmbeddingSpMDM kernel failed for 8-bit input");
-        });
-  } else {
-    auto weight_contig = weight.contiguous();
-    const auto weight_data_contig = weight_contig.data_ptr<uint8_t>();
-    at::parallel_for(
-        0, output_size, 1, [&](int64_t start_idx, int64_t end_idx) {
-          bool success = kernel_i8_i64(
-              /*output_size=*/end_idx - start_idx,
-              /*index_size=*/offsets_data[end_idx] - offsets_data[start_idx],
-              /*data_size=*/N,
-              /*input=*/weight_data_contig,
-              /*indices=*/indices_data + offsets_data[start_idx],
-              /*offsets_or_lengths=*/offsets_data + start_idx,
-              /*weights=*/
-              per_sample_weights_
-                  ? per_sample_weights_.value().data_ptr<float>() +
-                      offsets_data[start_idx]
-                  : nullptr,
-              /*out=*/output_data + start_idx * D);
-          TORCH_CHECK(
-              success,
-              "FBGEMM GenerateEmbeddingSpMDM kernel failed for 8-bit input");
-        });
-  }
-#endif
-  return output;
->>>>>>> cc076641
 }
 
 Tensor embedding_bag_4bit_rowwise_offsets(
