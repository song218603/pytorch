#include <torch/library.h>

#include <ATen/native/quantized/cpu/conv_packed_params.h>
#include <ATen/native/quantized/cpu/packed_params.h>
#include <ATen/native/quantized/cpu/embedding_packed_params.h>
#include <torch/custom_class.h>

torch::class_<LinearPackedParamsBase> register_linear_params();

template <int kSpatialDim = 2>
torch::class_<ConvPackedParamsBase<kSpatialDim>> register_conv_params();

extern template torch::class_<ConvPackedParamsBase<2>> register_conv_params<2>();
extern template torch::class_<ConvPackedParamsBase<3>> register_conv_params<3>();
torch::class_<EmbeddingPackedParamsBase> register_embedding_params();

TORCH_LIBRARY(quantized, m) {
  register_linear_params();
  register_conv_params<2>();
  register_conv_params<3>();
  register_embedding_params();

  m.def(TORCH_SELECTIVE_SCHEMA("quantized::add(Tensor qa, Tensor qb, float scale, int zero_point) -> Tensor qc"));
  m.def(TORCH_SELECTIVE_SCHEMA("quantized::add.out(Tensor qa, Tensor qb, Tensor(a!) out) -> Tensor(a!) out"));
  m.def(TORCH_SELECTIVE_SCHEMA("quantized::add.Scalar(Tensor qa, Scalar b) -> Tensor qc"));
  m.def(TORCH_SELECTIVE_SCHEMA("quantized::add.Scalar_out(Tensor qa, Scalar b, Tensor(a!) out) -> Tensor(a!) out"));
  m.def(TORCH_SELECTIVE_SCHEMA("quantized::add_relu(Tensor qa, Tensor qb, float scale, int zero_point) -> Tensor qc"));
  m.def(TORCH_SELECTIVE_SCHEMA("quantized::add_relu.Scalar(Tensor qa, Scalar b) -> Tensor qc"));
  m.def(TORCH_SELECTIVE_SCHEMA("quantized::add_relu.out(Tensor qa, Tensor qb, Tensor(a!) out) -> Tensor(a!) out"));
  m.def(TORCH_SELECTIVE_SCHEMA("quantized::add_relu.Scalar_out(Tensor qa, Scalar b, Tensor(a!) out) -> Tensor(a!) out"));
  // deprecated functions, kept for backward compatibility
  m.def(TORCH_SELECTIVE_SCHEMA("quantized::add_out(Tensor qa, Tensor qb, Tensor(a!) out) -> Tensor(a!) out"));
  m.def(TORCH_SELECTIVE_SCHEMA("quantized::add_relu_out(Tensor qa, Tensor qb, Tensor(a!) out) -> Tensor(a!) out"));
  m.def(TORCH_SELECTIVE_SCHEMA("quantized::add_scalar(Tensor qa, Scalar b) -> Tensor qc"));
  m.def(TORCH_SELECTIVE_SCHEMA("quantized::add_scalar_relu(Tensor qa, Scalar b) -> Tensor qc"));
  m.def(TORCH_SELECTIVE_SCHEMA("quantized::add_scalar_out(Tensor qa, Scalar b, Tensor(a!) out) -> Tensor(a!) out"));
  m.def(TORCH_SELECTIVE_SCHEMA("quantized::add_scalar_relu_out(Tensor qa, Scalar b, Tensor(a!) out) -> Tensor(a!) out"));
  // TODO: remove after broadcasting is supported
  m.def(TORCH_SELECTIVE_SCHEMA("quantized::add_scalar_out.Tensor(Tensor qa, Tensor b, Tensor(a!) out) -> Tensor(a!) out"));
  m.def(TORCH_SELECTIVE_SCHEMA("quantized::add_scalar.Tensor(Tensor qa, Tensor b) -> Tensor qc"));
  m.def(TORCH_SELECTIVE_SCHEMA("quantized::add_scalar_relu.Tensor(Tensor qa, Tensor b) -> Tensor qc"));
  m.def(TORCH_SELECTIVE_SCHEMA("quantized::add_scalar_relu_out.Tensor(Tensor qa, Tensor b, Tensor(a!) out) -> Tensor(a!) out"));
  // This is needed for graph mode quantization, when we fuse
  // dequant - aten::batch_norm - quant into quantized::batch_norm
  // and dimension is unknown given only the aten op call
<<<<<<< HEAD
  // quantized::batch_norm supports 1d, 2d, and 3d batch norm right now
  m.def("batch_norm(Tensor qx, Tensor? weight, Tensor? bias, Tensor mean, Tensor var, float eps, float output_scale, int output_zero_point) -> Tensor");
  m.def("batch_norm_relu(Tensor qx, Tensor? weight, Tensor? bias, Tensor mean, Tensor var, float eps, float output_scale, int output_zero_point) -> Tensor");
  m.def("batch_norm1d(Tensor qx, Tensor? weight, Tensor? bias, Tensor mean, Tensor var, float eps, float output_scale, int output_zero_point) -> Tensor");
  m.def("batch_norm1d_relu(Tensor qx, Tensor? weight, Tensor? bias, Tensor mean, Tensor var, float eps, float output_scale, int output_zero_point) -> Tensor");
  m.def("batch_norm2d(Tensor qx, Tensor? weight, Tensor? bias, Tensor mean, Tensor var, float eps, float output_scale, int output_zero_point) -> Tensor");
  m.def("batch_norm2d_relu(Tensor qx, Tensor? weight, Tensor? bias, Tensor mean, Tensor var, float eps, float output_scale, int output_zero_point) -> Tensor");
  m.def("batch_norm3d(Tensor qx, Tensor? weight, Tensor? bias, Tensor mean, Tensor var, float eps, float output_scale, int output_zero_point) -> Tensor");
  m.def("batch_norm3d_relu(Tensor qx, Tensor? weight, Tensor? bias, Tensor mean, Tensor var, float eps, float output_scale, int output_zero_point) -> Tensor");
  m.def("clamp(Tensor qx, Scalar? min, Scalar? max) -> Tensor qy");
  m.def("threshold(Tensor qx, Scalar threshold, Scalar value) -> Tensor qy");
  m.def("cat(Tensor[] qx, int dim, float? scale, int? zero_point) -> Tensor");
  m.def("cat_relu(Tensor[] qx, int dim, float? scale, int? zero_point) -> Tensor");
  m.def("cat_out(Tensor[] qx, int dim, Tensor(a!) out) -> Tensor(a!)");
  m.def("cat_relu_out(Tensor[] qx, int dim, Tensor(a!) out) -> Tensor(a!)");
  m.def("conv1d(Tensor qx, __torch__.torch.classes.quantized.Conv2dPackedParamsBase packed_weight, float output_scale, int output_zero_point) -> Tensor");
  m.def("conv1d_relu(Tensor qx, __torch__.torch.classes.quantized.Conv2dPackedParamsBase packed_weight, float output_scale, int output_zero_point) -> Tensor");
  m.def("conv2d.new(Tensor qx, __torch__.torch.classes.quantized.Conv2dPackedParamsBase packed_weight, float output_scale, int output_zero_point) -> Tensor");
  m.def("conv2d_relu.new(Tensor qx, __torch__.torch.classes.quantized.Conv2dPackedParamsBase packed_weight, float output_scale, int output_zero_point) -> Tensor");
  m.def("conv3d.new(Tensor qx, __torch__.torch.classes.quantized.Conv3dPackedParamsBase packed_weight, float output_scale, int output_zero_point) -> Tensor");
  m.def("conv3d_relu.new(Tensor qx, __torch__.torch.classes.quantized.Conv3dPackedParamsBase packed_weight, float output_scale, int output_zero_point) -> Tensor");
  m.def("conv2d(Tensor qx, __torch__.torch.classes.quantized.Conv2dPackedParamsBase weight, int[] stride, int[] padding, int[] dilation, int groups, float output_scale, int output_zero_point) -> Tensor");
  m.def("conv2d_relu(Tensor qx, __torch__.torch.classes.quantized.Conv2dPackedParamsBase weight, int[] stride, int[] padding, int[] dilation, int groups, float output_scale, int output_zero_point) -> Tensor");
  m.def("conv3d(Tensor qx, __torch__.torch.classes.quantized.Conv3dPackedParamsBase weight, int[] stride, int[] padding, int[] dilation, int groups, float output_scale, int output_zero_point) -> Tensor");
  m.def("conv3d_relu(Tensor qx, __torch__.torch.classes.quantized.Conv3dPackedParamsBase weight, int[] stride, int[] padding, int[] dilation, int groups, float output_scale, int output_zero_point) -> Tensor");
=======
  // quantized::batch_norm supports both 2d and 3d batch norm right now
  // it should also support 1d batch_norm after quantized::batch_norm1d is
  // implemented
  m.def(TORCH_SELECTIVE_SCHEMA("quantized::batch_norm(Tensor qx, Tensor? weight, Tensor? bias, Tensor mean, Tensor var, float eps, float output_scale, int output_zero_point) -> Tensor"));
  m.def(TORCH_SELECTIVE_SCHEMA("quantized::batch_norm_relu(Tensor qx, Tensor? weight, Tensor? bias, Tensor mean, Tensor var, float eps, float output_scale, int output_zero_point) -> Tensor"));
  m.def(TORCH_SELECTIVE_SCHEMA("quantized::batch_norm1d(Tensor qx, Tensor? weight, Tensor? bias, Tensor mean, Tensor var, float eps, float output_scale, int output_zero_point) -> Tensor"));
  m.def(TORCH_SELECTIVE_SCHEMA("quantized::batch_norm1d_relu(Tensor qx, Tensor? weight, Tensor? bias, Tensor mean, Tensor var, float eps, float output_scale, int output_zero_point) -> Tensor"));
  m.def(TORCH_SELECTIVE_SCHEMA("quantized::batch_norm2d(Tensor qx, Tensor? weight, Tensor? bias, Tensor mean, Tensor var, float eps, float output_scale, int output_zero_point) -> Tensor"));
  m.def(TORCH_SELECTIVE_SCHEMA("quantized::batch_norm2d_relu(Tensor qx, Tensor? weight, Tensor? bias, Tensor mean, Tensor var, float eps, float output_scale, int output_zero_point) -> Tensor"));
  m.def(TORCH_SELECTIVE_SCHEMA("quantized::batch_norm3d(Tensor qx, Tensor? weight, Tensor? bias, Tensor mean, Tensor var, float eps, float output_scale, int output_zero_point) -> Tensor"));
  m.def(TORCH_SELECTIVE_SCHEMA("quantized::batch_norm3d_relu(Tensor qx, Tensor? weight, Tensor? bias, Tensor mean, Tensor var, float eps, float output_scale, int output_zero_point) -> Tensor"));
  m.def(TORCH_SELECTIVE_SCHEMA("quantized::clamp(Tensor qx, Scalar? min, Scalar? max) -> Tensor qy"));
  m.def(TORCH_SELECTIVE_SCHEMA("quantized::threshold(Tensor qx, Scalar threshold, Scalar value) -> Tensor qy"));
  m.def(TORCH_SELECTIVE_SCHEMA("quantized::cat(Tensor[] qx, int dim, float? scale, int? zero_point) -> Tensor"));
  m.def(TORCH_SELECTIVE_SCHEMA("quantized::cat_relu(Tensor[] qx, int dim, float? scale, int? zero_point) -> Tensor"));
  m.def(TORCH_SELECTIVE_SCHEMA("quantized::cat_out(Tensor[] qx, int dim, Tensor(a!) out) -> Tensor(a!)"));
  m.def(TORCH_SELECTIVE_SCHEMA("quantized::cat_relu_out(Tensor[] qx, int dim, Tensor(a!) out) -> Tensor(a!)"));
  m.def(TORCH_SELECTIVE_SCHEMA("quantized::conv1d(Tensor qx, __torch__.torch.classes.quantized.Conv2dPackedParamsBase packed_weight, float output_scale, int output_zero_point) -> Tensor"));
  m.def(TORCH_SELECTIVE_SCHEMA("quantized::conv1d_relu(Tensor qx, __torch__.torch.classes.quantized.Conv2dPackedParamsBase packed_weight, float output_scale, int output_zero_point) -> Tensor"));
  m.def(TORCH_SELECTIVE_SCHEMA("quantized::conv2d.new(Tensor qx, __torch__.torch.classes.quantized.Conv2dPackedParamsBase packed_weight, float output_scale, int output_zero_point) -> Tensor"));
  m.def(TORCH_SELECTIVE_SCHEMA("quantized::conv2d_relu.new(Tensor qx, __torch__.torch.classes.quantized.Conv2dPackedParamsBase packed_weight, float output_scale, int output_zero_point) -> Tensor"));
  m.def(TORCH_SELECTIVE_SCHEMA("quantized::conv3d.new(Tensor qx, __torch__.torch.classes.quantized.Conv3dPackedParamsBase packed_weight, float output_scale, int output_zero_point) -> Tensor"));
  m.def(TORCH_SELECTIVE_SCHEMA("quantized::conv3d_relu.new(Tensor qx, __torch__.torch.classes.quantized.Conv3dPackedParamsBase packed_weight, float output_scale, int output_zero_point) -> Tensor"));
  m.def(TORCH_SELECTIVE_SCHEMA("quantized::conv2d(Tensor qx, __torch__.torch.classes.quantized.Conv2dPackedParamsBase weight, int[] stride, int[] padding, int[] dilation, int groups, float output_scale, int output_zero_point) -> Tensor"));
  m.def(TORCH_SELECTIVE_SCHEMA("quantized::conv2d_relu(Tensor qx, __torch__.torch.classes.quantized.Conv2dPackedParamsBase weight, int[] stride, int[] padding, int[] dilation, int groups, float output_scale, int output_zero_point) -> Tensor"));
  m.def(TORCH_SELECTIVE_SCHEMA("quantized::conv3d(Tensor qx, __torch__.torch.classes.quantized.Conv3dPackedParamsBase weight, int[] stride, int[] padding, int[] dilation, int groups, float output_scale, int output_zero_point) -> Tensor"));
  m.def(TORCH_SELECTIVE_SCHEMA("quantized::conv3d_relu(Tensor qx, __torch__.torch.classes.quantized.Conv3dPackedParamsBase weight, int[] stride, int[] padding, int[] dilation, int groups, float output_scale, int output_zero_point) -> Tensor"));
>>>>>>> c9969f1d
  // conv_prepack is deprecated, please use conv2d_prepack for 2D conv.
  m.def(TORCH_SELECTIVE_SCHEMA("quantized::conv_prepack(Tensor weight, Tensor? bias, int[] stride, int[] padding, int[] dilation, int groups) -> __torch__.torch.classes.quantized.Conv2dPackedParamsBase"));
  m.def(TORCH_SELECTIVE_SCHEMA("quantized::conv1d_prepack(Tensor weight, Tensor? bias, int[] stride, int[] padding, int[] dilation, int groups) -> __torch__.torch.classes.quantized.Conv2dPackedParamsBase"));
  m.def(TORCH_SELECTIVE_SCHEMA("quantized::conv2d_prepack(Tensor weight, Tensor? bias, int[] stride, int[] padding, int[] dilation, int groups) -> __torch__.torch.classes.quantized.Conv2dPackedParamsBase"));
  m.def(TORCH_SELECTIVE_SCHEMA("quantized::conv3d_prepack(Tensor weight, Tensor? bias, int[] stride, int[] padding, int[] dilation, int groups) -> __torch__.torch.classes.quantized.Conv3dPackedParamsBase"));
  // conv_unpack is deprecated, please use conv2d_unpack for 2D conv.
  m.def(TORCH_SELECTIVE_SCHEMA("quantized::conv_unpack(__torch__.torch.classes.quantized.Conv2dPackedParamsBase packed_weights) -> (Tensor unpacked_weights, Tensor? B_origin)"));
  m.def(TORCH_SELECTIVE_SCHEMA("quantized::conv1d_unpack(__torch__.torch.classes.quantized.Conv2dPackedParamsBase packed_weights) -> (Tensor unpacked_weights, Tensor? B_origin)"));
  m.def(TORCH_SELECTIVE_SCHEMA("quantized::conv2d_unpack(__torch__.torch.classes.quantized.Conv2dPackedParamsBase packed_weights) -> (Tensor unpacked_weights, Tensor? B_origin)"));
  m.def(TORCH_SELECTIVE_SCHEMA("quantized::conv3d_unpack(__torch__.torch.classes.quantized.Conv3dPackedParamsBase packed_weights) -> (Tensor unpacked_weights, Tensor? B_origin)"));
  m.def(TORCH_SELECTIVE_SCHEMA("quantized::conv2d_stride(__torch__.torch.classes.quantized.Conv2dPackedParamsBase packed_weights) -> int[]"));
  m.def(TORCH_SELECTIVE_SCHEMA("quantized::conv2d_padding(__torch__.torch.classes.quantized.Conv2dPackedParamsBase packed_weights) -> int[]"));
  m.def(TORCH_SELECTIVE_SCHEMA("quantized::conv2d_dilation(__torch__.torch.classes.quantized.Conv2dPackedParamsBase packed_weights) -> int[]"));
  m.def(TORCH_SELECTIVE_SCHEMA("quantized::conv2d_groups(__torch__.torch.classes.quantized.Conv2dPackedParamsBase packed_weights) -> int"));
  m.def(TORCH_SELECTIVE_SCHEMA("quantized::conv2d_transpose(__torch__.torch.classes.quantized.Conv2dPackedParamsBase packed_weights) -> int"));
  m.def(TORCH_SELECTIVE_SCHEMA("quantized::conv3d_stride(__torch__.torch.classes.quantized.Conv3dPackedParamsBase packed_weights) -> int[]"));
  m.def(TORCH_SELECTIVE_SCHEMA("quantized::conv3d_padding(__torch__.torch.classes.quantized.Conv3dPackedParamsBase packed_weights) -> int[]"));
  m.def(TORCH_SELECTIVE_SCHEMA("quantized::conv3d_dilation(__torch__.torch.classes.quantized.Conv3dPackedParamsBase packed_weights) -> int[]"));
  m.def(TORCH_SELECTIVE_SCHEMA("quantized::conv3d_groups(__torch__.torch.classes.quantized.Conv3dPackedParamsBase packed_weights) -> int"));
  // conv_tranpsose
  m.def(TORCH_SELECTIVE_SCHEMA("quantized::conv_transpose1d(Tensor qx, __torch__.torch.classes.quantized.Conv2dPackedParamsBase packed_weight, float output_scale, int output_zero_point) -> Tensor"));
  m.def(TORCH_SELECTIVE_SCHEMA("quantized::conv_transpose2d(Tensor qx, __torch__.torch.classes.quantized.Conv2dPackedParamsBase packed_weight, float output_scale, int output_zero_point) -> Tensor"));
  m.def(TORCH_SELECTIVE_SCHEMA("quantized::conv_transpose1d_prepack(Tensor weight, Tensor? bias, int[] stride, int[] padding, int[] output_padding, int[] dilation, int groups) -> __torch__.torch.classes.quantized.Conv2dPackedParamsBase"));
  m.def(TORCH_SELECTIVE_SCHEMA("quantized::conv_transpose1d_unpack(__torch__.torch.classes.quantized.Conv2dPackedParamsBase packed_weights) -> (Tensor unpacked_weights, Tensor? B_origin)"));
  m.def(TORCH_SELECTIVE_SCHEMA("quantized::conv_transpose2d_prepack(Tensor weight, Tensor? bias, int[] stride, int[] padding, int[] output_padding, int[] dilation, int groups) -> __torch__.torch.classes.quantized.Conv2dPackedParamsBase"));
  m.def(TORCH_SELECTIVE_SCHEMA("quantized::conv_transpose2d_unpack(__torch__.torch.classes.quantized.Conv2dPackedParamsBase packed_weights) -> (Tensor unpacked_weights, Tensor? B_origin)"));
  m.def(TORCH_SELECTIVE_SCHEMA("quantized::conv_transpose2d_stride(__torch__.torch.classes.quantized.Conv2dPackedParamsBase packed_weights) -> int[]"));
  m.def(TORCH_SELECTIVE_SCHEMA("quantized::conv_transpose2d_padding(__torch__.torch.classes.quantized.Conv2dPackedParamsBase packed_weights) -> int[]"));
  m.def(TORCH_SELECTIVE_SCHEMA("quantized::conv_transpose2d_dilation(__torch__.torch.classes.quantized.Conv2dPackedParamsBase packed_weights) -> int[]"));
  m.def(TORCH_SELECTIVE_SCHEMA("quantized::conv_transpose2d_groups(__torch__.torch.classes.quantized.Conv2dPackedParamsBase packed_weights) -> int"));
  m.def(TORCH_SELECTIVE_SCHEMA("quantized::conv_transpose2d_transpose(__torch__.torch.classes.quantized.Conv2dPackedParamsBase packed_weights) -> int"));

  m.def(TORCH_SELECTIVE_SCHEMA("quantized::elu(Tensor self, float output_scale, int output_zero_point, Scalar alpha=1, Scalar scale=1, Scalar input_scale=1) -> Tensor"));
  m.def(TORCH_SELECTIVE_SCHEMA("quantized::embedding_bag_prepack(Tensor weight) -> __torch__.torch.classes.quantized.EmbeddingPackedParamsBase W_prepack"));
  m.def(TORCH_SELECTIVE_SCHEMA("quantized::embedding_bag_unpack(__torch__.torch.classes.quantized.EmbeddingPackedParamsBase W_prepack) -> Tensor W_origin"));
  m.def(TORCH_SELECTIVE_SCHEMA("quantized::embedding_bag_byte_prepack(Tensor weight) -> Tensor"));
  m.def(TORCH_SELECTIVE_SCHEMA("quantized::embedding_bag_byte_unpack(Tensor weight) -> Tensor"));
  m.def(TORCH_SELECTIVE_SCHEMA("quantized::embedding_bag_4bit_prepack(Tensor weight, bool optimized_qparams=False) -> Tensor"));
  m.def(TORCH_SELECTIVE_SCHEMA("quantized::embedding_bag_4bit_unpack(Tensor weight) -> Tensor"));
  m.def(TORCH_SELECTIVE_SCHEMA("quantized::embedding_bag_2bit_prepack(Tensor weight, bool optimized_qparams=False) -> Tensor"));
  m.def(TORCH_SELECTIVE_SCHEMA("quantized::embedding_bag_2bit_unpack(Tensor weight) -> Tensor"));
  m.def(TORCH_SELECTIVE_SCHEMA("quantized::embedding_bag_byte_rowwise_offsets(Tensor weight, Tensor indices, Tensor? offsets=None, bool scale_grad_by_freq=False, int mode=0, bool sparse=False, Tensor? per_sample_weights=None, bool include_last_offset=False) -> Tensor"));
  m.def(TORCH_SELECTIVE_SCHEMA("quantized::embedding_bag_4bit_rowwise_offsets(Tensor weight, Tensor indices, Tensor? offsets=None, bool scale_grad_by_freq=False, int mode=0, bool sparse=False, Tensor? per_sample_weights=None, Tensor? compressed_indices_mapping=None, bool include_last_offset=False) -> Tensor"));
  m.def(TORCH_SELECTIVE_SCHEMA("quantized::embedding_bag_byte(__torch__.torch.classes.quantized.EmbeddingPackedParamsBase weight, Tensor indices, Tensor? offsets=None, bool scale_grad_by_freq=False, int mode=0, bool sparse=False, Tensor? per_sample_weights=None, Tensor? compressed_indices_mapping=None, bool include_last_offset=False) -> Tensor"));
  m.def(TORCH_SELECTIVE_SCHEMA("quantized::embedding_byte(__torch__.torch.classes.quantized.EmbeddingPackedParamsBase weight, Tensor indices, bool sparse=False) -> Tensor"));
  m.def(TORCH_SELECTIVE_SCHEMA("quantized::celu(Tensor self, float output_scale, int output_zero_point, Scalar alpha=1) -> Tensor"));
  m.def(TORCH_SELECTIVE_SCHEMA("quantized::hardswish(Tensor input, float output_scale, int output_zero_point) -> Tensor"));
  m.def(TORCH_SELECTIVE_SCHEMA("quantized::group_norm(Tensor input, int num_groups, Tensor? weight, Tensor? bias, float eps, float output_scale, int output_zero_point) -> Tensor"));
  m.def(TORCH_SELECTIVE_SCHEMA("quantized::hardswish(Tensor input, float output_scale, int output_zero_point) -> Tensor"));
  m.def(TORCH_SELECTIVE_SCHEMA("quantized::instance_norm(Tensor input, Tensor? weight, Tensor? bias, float eps, float output_scale, int output_zero_point) -> Tensor"));
  m.def(TORCH_SELECTIVE_SCHEMA("quantized::layer_norm(Tensor input, int[] normalized_shape, Tensor? weight, Tensor? bias, float eps, float output_scale, int output_zero_point) -> Tensor"));
  m.def(TORCH_SELECTIVE_SCHEMA("quantized::linear(Tensor X, __torch__.torch.classes.quantized.LinearPackedParamsBase W_prepack, float Y_scale_i, int Y_zero_point_i) -> Tensor Y"));
  m.def(TORCH_SELECTIVE_SCHEMA("quantized::linear_relu(Tensor X, __torch__.torch.classes.quantized.LinearPackedParamsBase W_prepack, float Y_scale_i, int Y_zero_point_i) -> Tensor Y"));
  m.def(TORCH_SELECTIVE_SCHEMA("quantized::linear_dynamic(Tensor X, __torch__.torch.classes.quantized.LinearPackedParamsBase W_prepack, bool reduce_range=False) -> Tensor Y"));
  m.def(TORCH_SELECTIVE_SCHEMA("quantized::linear_relu_dynamic(Tensor X, __torch__.torch.classes.quantized.LinearPackedParamsBase W_prepack, bool reduce_range=False) -> Tensor Y"));
  m.def(TORCH_SELECTIVE_SCHEMA("quantized::linear_dynamic_fp16(Tensor X, __torch__.torch.classes.quantized.LinearPackedParamsBase W_prepack) -> Tensor Y"));
  m.def(TORCH_SELECTIVE_SCHEMA("quantized::linear_prepack(Tensor W, Tensor? B=None) -> __torch__.torch.classes.quantized.LinearPackedParamsBase W_prepack"));
  m.def(TORCH_SELECTIVE_SCHEMA("quantized::linear_prepack_fp16(Tensor W, Tensor? B=None) -> __torch__.torch.classes.quantized.LinearPackedParamsBase W_prepack"));
  m.def(TORCH_SELECTIVE_SCHEMA("quantized::linear_prepack_legacy(Tensor W, Tensor? B=None) -> Tensor W_prepack"));
  m.def(TORCH_SELECTIVE_SCHEMA("quantized::linear_prepack_fp16_legacy(Tensor W, Tensor? B=None) -> Tensor W_prepack"));
  m.def(TORCH_SELECTIVE_SCHEMA("quantized::linear_unpack(__torch__.torch.classes.quantized.LinearPackedParamsBase W_prepack) -> (Tensor W_origin, Tensor? B_origin)"));
  m.def(TORCH_SELECTIVE_SCHEMA("quantized::linear_unpack_fp16(__torch__.torch.classes.quantized.LinearPackedParamsBase W_prepack) -> (Tensor W_origin, Tensor? B_origin)"));
  m.def(TORCH_SELECTIVE_SCHEMA("quantized::linear_unpack.legacy(Tensor W_prepack) -> (Tensor W_origin, Tensor? B_origin)"));
  m.def(TORCH_SELECTIVE_SCHEMA("quantized::linear_unpack_fp16.legacy(Tensor W_prepack) -> (Tensor W_origin, Tensor? B_origin)"));
  m.def(TORCH_SELECTIVE_SCHEMA("quantized::mul(Tensor qa, Tensor qb, float scale, int zero_point)-> Tensor qc"));
  m.def(TORCH_SELECTIVE_SCHEMA("quantized::mul.out(Tensor qa, Tensor qb, Tensor(a!) out)-> Tensor(a!) out"));
  m.def(TORCH_SELECTIVE_SCHEMA("quantized::mul.Scalar(Tensor qa, Scalar b)-> Tensor qc"));
  m.def(TORCH_SELECTIVE_SCHEMA("quantized::mul.Scalar_out(Tensor qa, Scalar b, Tensor(a!) out)-> Tensor(a!) out"));
  m.def(TORCH_SELECTIVE_SCHEMA("quantized::mul_relu(Tensor qa, Tensor qb, float scale, int zero_point)-> Tensor qc"));
  m.def(TORCH_SELECTIVE_SCHEMA("quantized::mul_relu.out(Tensor qa, Tensor qb, Tensor(a!) out)-> Tensor(a!) out"));
  m.def(TORCH_SELECTIVE_SCHEMA("quantized::mul_relu.Scalar(Tensor qa, Scalar b)-> Tensor qc"));
  m.def(TORCH_SELECTIVE_SCHEMA("quantized::mul_relu.Scalar_out(Tensor qa, Scalar b, Tensor(a!) out)-> Tensor(a!) out"));
  // deprecated functions, kept for backward compatibility
  m.def(TORCH_SELECTIVE_SCHEMA("quantized::mul_out(Tensor qa, Tensor qb, Tensor(a!) out)-> Tensor(a!) out"));
  m.def(TORCH_SELECTIVE_SCHEMA("quantized::mul_relu_out(Tensor qa, Tensor qb, Tensor(a!) out)-> Tensor(a!) out"));
  m.def(TORCH_SELECTIVE_SCHEMA("quantized::mul_scalar(Tensor qa, Scalar b)-> Tensor qc"));
  m.def(TORCH_SELECTIVE_SCHEMA("quantized::mul_scalar_relu(Tensor qa, Scalar b)-> Tensor qc"));
  m.def(TORCH_SELECTIVE_SCHEMA("quantized::mul_scalar_out(Tensor qa, Scalar b, Tensor(a!) out)-> Tensor(a!) out"));
  m.def(TORCH_SELECTIVE_SCHEMA("quantized::mul_scalar_relu_out(Tensor qa, Scalar b, Tensor(a!) out)-> Tensor(a!) out"));
  // TODO: remove after broadcasting is supported
  m.def(TORCH_SELECTIVE_SCHEMA("quantized::mul_scalar.Tensor(Tensor qa, Tensor b)-> Tensor qc"));
  m.def(TORCH_SELECTIVE_SCHEMA("quantized::mul_scalar_relu.Tensor(Tensor qa, Tensor b)-> Tensor qc"));
  m.def(TORCH_SELECTIVE_SCHEMA("quantized::mul_scalar_out.Tensor(Tensor qa, Tensor b, Tensor(a!) out)-> Tensor(a!) out"));
  m.def(TORCH_SELECTIVE_SCHEMA("quantized::mul_scalar_relu_out.Tensor(Tensor qa, Tensor b, Tensor(a!) out)-> Tensor(a!) out"));
  m.def(TORCH_SELECTIVE_SCHEMA("quantized::max_pool1d(Tensor qx, int[] kernel_size, int[] stride, int[] padding, int[] dilation, bool ceil_mode) -> Tensor"));
  m.def(TORCH_SELECTIVE_SCHEMA("quantized::max_pool2d(Tensor qx, int[] kernel_size, int[] stride, int[] padding, int[] dilation, bool ceil_mode) -> Tensor"));
  m.def(TORCH_SELECTIVE_SCHEMA("quantized::relu6(Tensor qx, bool inplace=False) -> Tensor"));
}

// According to #33294: The "_" prefix registration will be
// removed when the operators are all migrated to mobile.
// https://github.com/pytorch/pytorch/issues/36510
TORCH_LIBRARY(_quantized, m) {
  m.def(TORCH_SELECTIVE_SCHEMA("_quantized::add(Tensor qa, Tensor qb, float scale, int zero_point) -> Tensor qc"));
  m.def(TORCH_SELECTIVE_SCHEMA("_quantized::conv2d(Tensor qx, __torch__.torch.classes.quantized.Conv2dPackedParamsBase packed_weight, float output_scale, int output_zero_point) -> Tensor"));
  m.def(TORCH_SELECTIVE_SCHEMA("_quantized::conv2d_relu(Tensor qx, __torch__.torch.classes.quantized.Conv2dPackedParamsBase packed_weight, float output_scale, int output_zero_point) -> Tensor"));
  m.def(TORCH_SELECTIVE_SCHEMA("_quantized::conv2d_prepack(Tensor weight, Tensor? bias, int[] stride, int[] padding, int[] dilation, int groups) -> __torch__.torch.classes.quantized.Conv2dPackedParamsBase"));
  m.def(TORCH_SELECTIVE_SCHEMA("_quantized::linear(Tensor X, __torch__.torch.classes.quantized.LinearPackedParamsBase W_prepack, float Y_scale_i, int Y_zero_point_i) -> Tensor Y"));
  m.def(TORCH_SELECTIVE_SCHEMA("_quantized::linear_dynamic(Tensor X, __torch__.torch.classes.quantized.LinearPackedParamsBase W_prepack, bool reduce_range=False) -> Tensor Y"));
  m.def(TORCH_SELECTIVE_SCHEMA("_quantized::linear_prepack(Tensor W, Tensor? B=None) -> __torch__.torch.classes.quantized.LinearPackedParamsBase W_prepack"));
  m.def(TORCH_SELECTIVE_SCHEMA("_quantized::linear_prepack_fp16(Tensor W, Tensor? B=None) -> __torch__.torch.classes.quantized.LinearPackedParamsBase W_prepack"));
  m.def(TORCH_SELECTIVE_SCHEMA("_quantized::linear_prepack_legacy(Tensor W, Tensor? B=None) -> Tensor W_prepack"));
  m.def(TORCH_SELECTIVE_SCHEMA("_quantized::linear_prepack_fp16_legacy(Tensor W, Tensor? B=None) -> Tensor W_prepack"));
}<|MERGE_RESOLUTION|>--- conflicted
+++ resolved
@@ -43,33 +43,6 @@
   // This is needed for graph mode quantization, when we fuse
   // dequant - aten::batch_norm - quant into quantized::batch_norm
   // and dimension is unknown given only the aten op call
-<<<<<<< HEAD
-  // quantized::batch_norm supports 1d, 2d, and 3d batch norm right now
-  m.def("batch_norm(Tensor qx, Tensor? weight, Tensor? bias, Tensor mean, Tensor var, float eps, float output_scale, int output_zero_point) -> Tensor");
-  m.def("batch_norm_relu(Tensor qx, Tensor? weight, Tensor? bias, Tensor mean, Tensor var, float eps, float output_scale, int output_zero_point) -> Tensor");
-  m.def("batch_norm1d(Tensor qx, Tensor? weight, Tensor? bias, Tensor mean, Tensor var, float eps, float output_scale, int output_zero_point) -> Tensor");
-  m.def("batch_norm1d_relu(Tensor qx, Tensor? weight, Tensor? bias, Tensor mean, Tensor var, float eps, float output_scale, int output_zero_point) -> Tensor");
-  m.def("batch_norm2d(Tensor qx, Tensor? weight, Tensor? bias, Tensor mean, Tensor var, float eps, float output_scale, int output_zero_point) -> Tensor");
-  m.def("batch_norm2d_relu(Tensor qx, Tensor? weight, Tensor? bias, Tensor mean, Tensor var, float eps, float output_scale, int output_zero_point) -> Tensor");
-  m.def("batch_norm3d(Tensor qx, Tensor? weight, Tensor? bias, Tensor mean, Tensor var, float eps, float output_scale, int output_zero_point) -> Tensor");
-  m.def("batch_norm3d_relu(Tensor qx, Tensor? weight, Tensor? bias, Tensor mean, Tensor var, float eps, float output_scale, int output_zero_point) -> Tensor");
-  m.def("clamp(Tensor qx, Scalar? min, Scalar? max) -> Tensor qy");
-  m.def("threshold(Tensor qx, Scalar threshold, Scalar value) -> Tensor qy");
-  m.def("cat(Tensor[] qx, int dim, float? scale, int? zero_point) -> Tensor");
-  m.def("cat_relu(Tensor[] qx, int dim, float? scale, int? zero_point) -> Tensor");
-  m.def("cat_out(Tensor[] qx, int dim, Tensor(a!) out) -> Tensor(a!)");
-  m.def("cat_relu_out(Tensor[] qx, int dim, Tensor(a!) out) -> Tensor(a!)");
-  m.def("conv1d(Tensor qx, __torch__.torch.classes.quantized.Conv2dPackedParamsBase packed_weight, float output_scale, int output_zero_point) -> Tensor");
-  m.def("conv1d_relu(Tensor qx, __torch__.torch.classes.quantized.Conv2dPackedParamsBase packed_weight, float output_scale, int output_zero_point) -> Tensor");
-  m.def("conv2d.new(Tensor qx, __torch__.torch.classes.quantized.Conv2dPackedParamsBase packed_weight, float output_scale, int output_zero_point) -> Tensor");
-  m.def("conv2d_relu.new(Tensor qx, __torch__.torch.classes.quantized.Conv2dPackedParamsBase packed_weight, float output_scale, int output_zero_point) -> Tensor");
-  m.def("conv3d.new(Tensor qx, __torch__.torch.classes.quantized.Conv3dPackedParamsBase packed_weight, float output_scale, int output_zero_point) -> Tensor");
-  m.def("conv3d_relu.new(Tensor qx, __torch__.torch.classes.quantized.Conv3dPackedParamsBase packed_weight, float output_scale, int output_zero_point) -> Tensor");
-  m.def("conv2d(Tensor qx, __torch__.torch.classes.quantized.Conv2dPackedParamsBase weight, int[] stride, int[] padding, int[] dilation, int groups, float output_scale, int output_zero_point) -> Tensor");
-  m.def("conv2d_relu(Tensor qx, __torch__.torch.classes.quantized.Conv2dPackedParamsBase weight, int[] stride, int[] padding, int[] dilation, int groups, float output_scale, int output_zero_point) -> Tensor");
-  m.def("conv3d(Tensor qx, __torch__.torch.classes.quantized.Conv3dPackedParamsBase weight, int[] stride, int[] padding, int[] dilation, int groups, float output_scale, int output_zero_point) -> Tensor");
-  m.def("conv3d_relu(Tensor qx, __torch__.torch.classes.quantized.Conv3dPackedParamsBase weight, int[] stride, int[] padding, int[] dilation, int groups, float output_scale, int output_zero_point) -> Tensor");
-=======
   // quantized::batch_norm supports both 2d and 3d batch norm right now
   // it should also support 1d batch_norm after quantized::batch_norm1d is
   // implemented
@@ -97,7 +70,6 @@
   m.def(TORCH_SELECTIVE_SCHEMA("quantized::conv2d_relu(Tensor qx, __torch__.torch.classes.quantized.Conv2dPackedParamsBase weight, int[] stride, int[] padding, int[] dilation, int groups, float output_scale, int output_zero_point) -> Tensor"));
   m.def(TORCH_SELECTIVE_SCHEMA("quantized::conv3d(Tensor qx, __torch__.torch.classes.quantized.Conv3dPackedParamsBase weight, int[] stride, int[] padding, int[] dilation, int groups, float output_scale, int output_zero_point) -> Tensor"));
   m.def(TORCH_SELECTIVE_SCHEMA("quantized::conv3d_relu(Tensor qx, __torch__.torch.classes.quantized.Conv3dPackedParamsBase weight, int[] stride, int[] padding, int[] dilation, int groups, float output_scale, int output_zero_point) -> Tensor"));
->>>>>>> c9969f1d
   // conv_prepack is deprecated, please use conv2d_prepack for 2D conv.
   m.def(TORCH_SELECTIVE_SCHEMA("quantized::conv_prepack(Tensor weight, Tensor? bias, int[] stride, int[] padding, int[] dilation, int groups) -> __torch__.torch.classes.quantized.Conv2dPackedParamsBase"));
   m.def(TORCH_SELECTIVE_SCHEMA("quantized::conv1d_prepack(Tensor weight, Tensor? bias, int[] stride, int[] padding, int[] dilation, int groups) -> __torch__.torch.classes.quantized.Conv2dPackedParamsBase"));
